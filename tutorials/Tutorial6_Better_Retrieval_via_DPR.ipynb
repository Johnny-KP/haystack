{
 "cells": [
  {
   "cell_type": "markdown",
   "metadata": {
    "colab_type": "text",
    "id": "bEH-CRbeA6NU"
   },
   "source": [
    "## Better retrieval via \"Dense Passage Retrieval\"\n",
    "\n",
    "\n",
    "### Importance of Retrievers\n",
    "\n",
    "The Retriever has a huge impact on the performance of our overall search pipeline.\n",
    "\n",
    "\n",
    "### Different types of Retrievers\n",
    "#### Sparse\n",
    "Family of algorithms based on counting the occurences of words (bag-of-words) resulting in very sparse vectors with length = vocab size. \n",
    "\n",
    "Examples: BM25, TF-IDF  \n",
    "Pros: Simple, fast, well explainable  \n",
    "Cons: Relies on exact keyword matches between query and text  \n",
    " \n",
    "\n",
    "#### Dense\n",
    "These retrievers use neural network models to create \"dense\" embedding vectors. Within this family there are two different approaches: \n",
    "\n",
    "a) Single encoder: Use a **single model** to embed both query and passage.  \n",
    "b) Dual-encoder: Use **two models**, one to embed the query and one to embed the passage\n",
    "\n",
    "Recent work suggests that dual encoders work better, likely because they can deal better with the different nature of query and passage (length, style, syntax ...). \n",
    "\n",
    "Examples: REALM, DPR, Sentence-Transformers ...\n",
    "Pros: Captures semantinc similarity instead of \"word matches\" (e.g. synonyms, related topics ...) \n",
    "Cons: Computationally more heavy, initial training of model  \n",
    "\n",
    "\n",
    "### \"Dense Passage Retrieval\"\n",
    "\n",
    "In this Tutorial, we want to highlight one \"Dense Dual-Encoder\" called Dense Passage Retriever. \n",
    "It was introdoced by Karpukhin et al. (2020, https://arxiv.org/abs/2004.04906. \n",
    "\n",
    "Original Abstract: \n",
    "\n",
    "_\"Open-domain question answering relies on efficient passage retrieval to select candidate contexts, where traditional sparse vector space models, such as TF-IDF or BM25, are the de facto method. In this work, we show that retrieval can be practically implemented using dense representations alone, where embeddings are learned from a small number of questions and passages by a simple dual-encoder framework. When evaluated on a wide range of open-domain QA datasets, our dense retriever outperforms a strong Lucene-BM25 system largely by 9%-19% absolute in terms of top-20 passage retrieval accuracy, and helps our end-to-end QA system establish new state-of-the-art on multiple open-domain QA benchmarks.\"_\n",
    "\n",
    "Paper: https://arxiv.org/abs/2004.04906  \n",
    "Original Code: https://fburl.com/qa-dpr \n",
    "\n",
    "\n",
    "*Use this [link](https://colab.research.google.com/github/deepset-ai/haystack/blob/master/tutorials/Tutorial6_Better_Retrieval_via_DPR.ipynb) to open the notebook in Google Colab.*\n"
   ]
  },
  {
   "cell_type": "markdown",
   "metadata": {
    "colab_type": "text",
    "id": "3K27Y5FbA6NV"
   },
   "source": [
    "## Prepare environment\n",
    "\n",
    "### Colab: Enable the GPU runtime \n",
    "Make sure you enable the GPU runtime to experience decent speed in this tutorial.  \n",
    "**Runtime -> Change Runtime type -> Hardware accelerator -> GPU**\n",
    "\n",
    "<img src=\"https://raw.githubusercontent.com/deepset-ai/haystack/master/docs/img/colab_gpu_runtime.jpg\">"
   ]
  },
  {
   "cell_type": "code",
   "execution_count": 1,
   "metadata": {
    "colab": {
     "base_uri": "https://localhost:8080/",
     "height": 357
    },
    "colab_type": "code",
    "id": "JlZgP8q1A6NW",
    "outputId": "c893ac99-b7a0-4d49-a8eb-1a9951d364d9"
   },
   "outputs": [
    {
     "name": "stdout",
     "output_type": "stream",
     "text": [
      "Mon Aug 17 13:26:24 2020       \n",
      "+-----------------------------------------------------------------------------+\n",
      "| NVIDIA-SMI 450.57       Driver Version: 418.67       CUDA Version: 10.1     |\n",
      "|-------------------------------+----------------------+----------------------+\n",
      "| GPU  Name        Persistence-M| Bus-Id        Disp.A | Volatile Uncorr. ECC |\n",
      "| Fan  Temp  Perf  Pwr:Usage/Cap|         Memory-Usage | GPU-Util  Compute M. |\n",
      "|                               |                      |               MIG M. |\n",
      "|===============================+======================+======================|\n",
      "|   0  Tesla K80           Off  | 00000000:00:04.0 Off |                    0 |\n",
      "| N/A   34C    P8    29W / 149W |      0MiB / 11441MiB |      0%      Default |\n",
      "|                               |                      |                 ERR! |\n",
      "+-------------------------------+----------------------+----------------------+\n",
      "                                                                               \n",
      "+-----------------------------------------------------------------------------+\n",
      "| Processes:                                                                  |\n",
      "|  GPU   GI   CI        PID   Type   Process name                  GPU Memory |\n",
      "|        ID   ID                                                   Usage      |\n",
      "|=============================================================================|\n",
      "|  No running processes found                                                 |\n",
      "+-----------------------------------------------------------------------------+\n"
     ]
    }
   ],
   "source": [
    "# Make sure you have a GPU running\n",
    "!nvidia-smi"
   ]
  },
  {
   "cell_type": "code",
   "execution_count": 13,
   "metadata": {
    "colab": {
     "base_uri": "https://localhost:8080/",
     "height": 1000
    },
    "colab_type": "code",
    "id": "NM36kbRFA6Nc",
    "outputId": "af1a9d85-9557-4d68-ea87-a01f00c584f9"
   },
   "outputs": [
    {
     "name": "stdout",
     "output_type": "stream",
     "text": [
      "\u001B[33mWARNING: Skipping haystack as it is not installed.\u001B[0m\n",
      "Collecting git+https://github.com/deepset-ai/haystack.git\n",
      "  Cloning https://github.com/deepset-ai/haystack.git to /tmp/pip-req-build-a8wgahlf\n",
      "  Running command git clone -q https://github.com/deepset-ai/haystack.git /tmp/pip-req-build-a8wgahlf\n",
      "Requirement already satisfied, skipping upgrade: farm==0.4.6 in /usr/local/lib/python3.6/dist-packages (from farm-haystack==0.3.0) (0.4.6)\n",
      "Requirement already satisfied, skipping upgrade: fastapi in /usr/local/lib/python3.6/dist-packages (from farm-haystack==0.3.0) (0.61.0)\n",
      "Requirement already satisfied, skipping upgrade: uvicorn in /usr/local/lib/python3.6/dist-packages (from farm-haystack==0.3.0) (0.11.8)\n",
      "Requirement already satisfied, skipping upgrade: gunicorn in /usr/local/lib/python3.6/dist-packages (from farm-haystack==0.3.0) (20.0.4)\n",
      "Requirement already satisfied, skipping upgrade: pandas in /usr/local/lib/python3.6/dist-packages (from farm-haystack==0.3.0) (1.0.5)\n",
      "Requirement already satisfied, skipping upgrade: psycopg2-binary in /usr/local/lib/python3.6/dist-packages (from farm-haystack==0.3.0) (2.8.5)\n",
      "Requirement already satisfied, skipping upgrade: sklearn in /usr/local/lib/python3.6/dist-packages (from farm-haystack==0.3.0) (0.0)\n",
      "Requirement already satisfied, skipping upgrade: elasticsearch in /usr/local/lib/python3.6/dist-packages (from farm-haystack==0.3.0) (7.8.1)\n",
      "Requirement already satisfied, skipping upgrade: elastic-apm in /usr/local/lib/python3.6/dist-packages (from farm-haystack==0.3.0) (5.8.1)\n",
      "Requirement already satisfied, skipping upgrade: tox in /usr/local/lib/python3.6/dist-packages (from farm-haystack==0.3.0) (3.19.0)\n",
      "Requirement already satisfied, skipping upgrade: coverage in /usr/local/lib/python3.6/dist-packages (from farm-haystack==0.3.0) (3.7.1)\n",
      "Requirement already satisfied, skipping upgrade: langdetect in /usr/local/lib/python3.6/dist-packages (from farm-haystack==0.3.0) (1.0.8)\n",
      "Requirement already satisfied, skipping upgrade: wget in /usr/local/lib/python3.6/dist-packages (from farm-haystack==0.3.0) (3.2)\n",
      "Requirement already satisfied, skipping upgrade: python-multipart in /usr/local/lib/python3.6/dist-packages (from farm-haystack==0.3.0) (0.0.5)\n",
      "Requirement already satisfied, skipping upgrade: python-docx in /usr/local/lib/python3.6/dist-packages (from farm-haystack==0.3.0) (0.8.10)\n",
      "Requirement already satisfied, skipping upgrade: sqlalchemy_utils in /usr/local/lib/python3.6/dist-packages (from farm-haystack==0.3.0) (0.36.8)\n",
      "Requirement already satisfied, skipping upgrade: faiss-cpu in /usr/local/lib/python3.6/dist-packages (from farm-haystack==0.3.0) (1.6.3)\n",
      "Collecting tika\n",
      "  Downloading https://files.pythonhosted.org/packages/96/07/244fbb9c74c0de8a3745cc9f3f496077a29f6418c7cbd90d68fd799574cb/tika-1.24.tar.gz\n",
      "Requirement already satisfied, skipping upgrade: mlflow==1.0.0 in /usr/local/lib/python3.6/dist-packages (from farm==0.4.6->farm-haystack==0.3.0) (1.0.0)\n",
      "Requirement already satisfied, skipping upgrade: tqdm in /usr/local/lib/python3.6/dist-packages (from farm==0.4.6->farm-haystack==0.3.0) (4.41.1)\n",
      "Requirement already satisfied, skipping upgrade: wheel in /usr/local/lib/python3.6/dist-packages (from farm==0.4.6->farm-haystack==0.3.0) (0.34.2)\n",
      "Requirement already satisfied, skipping upgrade: torch==1.5.* in /usr/local/lib/python3.6/dist-packages (from farm==0.4.6->farm-haystack==0.3.0) (1.5.1)\n",
      "Requirement already satisfied, skipping upgrade: flask in /usr/local/lib/python3.6/dist-packages (from farm==0.4.6->farm-haystack==0.3.0) (1.1.2)\n",
      "Requirement already satisfied, skipping upgrade: boto3 in /usr/local/lib/python3.6/dist-packages (from farm==0.4.6->farm-haystack==0.3.0) (1.14.37)\n",
      "Requirement already satisfied, skipping upgrade: requests in /usr/local/lib/python3.6/dist-packages (from farm==0.4.6->farm-haystack==0.3.0) (2.23.0)\n",
      "Requirement already satisfied, skipping upgrade: setuptools in /usr/local/lib/python3.6/dist-packages (from farm==0.4.6->farm-haystack==0.3.0) (49.2.0)\n",
      "Requirement already satisfied, skipping upgrade: dotmap==1.3.0 in /usr/local/lib/python3.6/dist-packages (from farm==0.4.6->farm-haystack==0.3.0) (1.3.0)\n",
      "Requirement already satisfied, skipping upgrade: flask-restplus in /usr/local/lib/python3.6/dist-packages (from farm==0.4.6->farm-haystack==0.3.0) (0.13.0)\n",
      "Requirement already satisfied, skipping upgrade: psutil in /usr/local/lib/python3.6/dist-packages (from farm==0.4.6->farm-haystack==0.3.0) (5.4.8)\n",
      "Requirement already satisfied, skipping upgrade: dill in /usr/local/lib/python3.6/dist-packages (from farm==0.4.6->farm-haystack==0.3.0) (0.3.2)\n",
      "Requirement already satisfied, skipping upgrade: Werkzeug==0.16.1 in /usr/local/lib/python3.6/dist-packages (from farm==0.4.6->farm-haystack==0.3.0) (0.16.1)\n",
      "Requirement already satisfied, skipping upgrade: scipy>=1.3.2 in /usr/local/lib/python3.6/dist-packages (from farm==0.4.6->farm-haystack==0.3.0) (1.4.1)\n",
      "Requirement already satisfied, skipping upgrade: flask-cors in /usr/local/lib/python3.6/dist-packages (from farm==0.4.6->farm-haystack==0.3.0) (3.0.8)\n",
      "Requirement already satisfied, skipping upgrade: transformers==3.0.2 in /usr/local/lib/python3.6/dist-packages (from farm==0.4.6->farm-haystack==0.3.0) (3.0.2)\n",
      "Requirement already satisfied, skipping upgrade: seqeval in /usr/local/lib/python3.6/dist-packages (from farm==0.4.6->farm-haystack==0.3.0) (0.0.12)\n",
      "Requirement already satisfied, skipping upgrade: pydantic<2.0.0,>=1.0.0 in /usr/local/lib/python3.6/dist-packages (from fastapi->farm-haystack==0.3.0) (1.6.1)\n",
      "Requirement already satisfied, skipping upgrade: starlette==0.13.6 in /usr/local/lib/python3.6/dist-packages (from fastapi->farm-haystack==0.3.0) (0.13.6)\n",
      "Requirement already satisfied, skipping upgrade: uvloop>=0.14.0; sys_platform != \"win32\" and sys_platform != \"cygwin\" and platform_python_implementation != \"PyPy\" in /usr/local/lib/python3.6/dist-packages (from uvicorn->farm-haystack==0.3.0) (0.14.0)\n",
      "Requirement already satisfied, skipping upgrade: click==7.* in /usr/local/lib/python3.6/dist-packages (from uvicorn->farm-haystack==0.3.0) (7.1.2)\n",
      "Requirement already satisfied, skipping upgrade: httptools==0.1.*; sys_platform != \"win32\" and sys_platform != \"cygwin\" and platform_python_implementation != \"PyPy\" in /usr/local/lib/python3.6/dist-packages (from uvicorn->farm-haystack==0.3.0) (0.1.1)\n",
      "Requirement already satisfied, skipping upgrade: websockets==8.* in /usr/local/lib/python3.6/dist-packages (from uvicorn->farm-haystack==0.3.0) (8.1)\n",
      "Requirement already satisfied, skipping upgrade: h11<0.10,>=0.8 in /usr/local/lib/python3.6/dist-packages (from uvicorn->farm-haystack==0.3.0) (0.9.0)\n",
      "Requirement already satisfied, skipping upgrade: python-dateutil>=2.6.1 in /usr/local/lib/python3.6/dist-packages (from pandas->farm-haystack==0.3.0) (2.8.1)\n",
      "Requirement already satisfied, skipping upgrade: pytz>=2017.2 in /usr/local/lib/python3.6/dist-packages (from pandas->farm-haystack==0.3.0) (2018.9)\n",
      "Requirement already satisfied, skipping upgrade: numpy>=1.13.3 in /usr/local/lib/python3.6/dist-packages (from pandas->farm-haystack==0.3.0) (1.18.5)\n",
      "Requirement already satisfied, skipping upgrade: scikit-learn in /usr/local/lib/python3.6/dist-packages (from sklearn->farm-haystack==0.3.0) (0.22.2.post1)\n",
      "Requirement already satisfied, skipping upgrade: urllib3>=1.21.1 in /usr/local/lib/python3.6/dist-packages (from elasticsearch->farm-haystack==0.3.0) (1.24.3)\n",
      "Requirement already satisfied, skipping upgrade: certifi in /usr/local/lib/python3.6/dist-packages (from elasticsearch->farm-haystack==0.3.0) (2020.6.20)\n",
      "Requirement already satisfied, skipping upgrade: virtualenv!=20.0.0,!=20.0.1,!=20.0.2,!=20.0.3,!=20.0.4,!=20.0.5,!=20.0.6,!=20.0.7,>=16.0.0 in /usr/local/lib/python3.6/dist-packages (from tox->farm-haystack==0.3.0) (20.0.30)\n",
      "Requirement already satisfied, skipping upgrade: py>=1.4.17 in /usr/local/lib/python3.6/dist-packages (from tox->farm-haystack==0.3.0) (1.9.0)\n",
      "Requirement already satisfied, skipping upgrade: toml>=0.9.4 in /usr/local/lib/python3.6/dist-packages (from tox->farm-haystack==0.3.0) (0.10.1)\n",
      "Requirement already satisfied, skipping upgrade: importlib-metadata<2,>=0.12; python_version < \"3.8\" in /usr/local/lib/python3.6/dist-packages (from tox->farm-haystack==0.3.0) (1.7.0)\n",
      "Requirement already satisfied, skipping upgrade: pluggy>=0.12.0 in /usr/local/lib/python3.6/dist-packages (from tox->farm-haystack==0.3.0) (0.13.1)\n",
      "Requirement already satisfied, skipping upgrade: packaging>=14 in /usr/local/lib/python3.6/dist-packages (from tox->farm-haystack==0.3.0) (20.4)\n",
      "Requirement already satisfied, skipping upgrade: six>=1.14.0 in /usr/local/lib/python3.6/dist-packages (from tox->farm-haystack==0.3.0) (1.15.0)\n",
      "Requirement already satisfied, skipping upgrade: filelock>=3.0.0 in /usr/local/lib/python3.6/dist-packages (from tox->farm-haystack==0.3.0) (3.0.12)\n",
      "Requirement already satisfied, skipping upgrade: lxml>=2.3.2 in /usr/local/lib/python3.6/dist-packages (from python-docx->farm-haystack==0.3.0) (4.2.6)\n",
      "Requirement already satisfied, skipping upgrade: SQLAlchemy>=1.0 in /usr/local/lib/python3.6/dist-packages (from sqlalchemy_utils->farm-haystack==0.3.0) (1.3.18)\n",
      "Requirement already satisfied, skipping upgrade: alembic in /usr/local/lib/python3.6/dist-packages (from mlflow==1.0.0->farm==0.4.6->farm-haystack==0.3.0) (1.4.2)\n",
      "Requirement already satisfied, skipping upgrade: cloudpickle in /usr/local/lib/python3.6/dist-packages (from mlflow==1.0.0->farm==0.4.6->farm-haystack==0.3.0) (1.3.0)\n",
      "Requirement already satisfied, skipping upgrade: entrypoints in /usr/local/lib/python3.6/dist-packages (from mlflow==1.0.0->farm==0.4.6->farm-haystack==0.3.0) (0.3)\n",
      "Requirement already satisfied, skipping upgrade: docker>=3.6.0 in /usr/local/lib/python3.6/dist-packages (from mlflow==1.0.0->farm==0.4.6->farm-haystack==0.3.0) (4.3.0)\n",
      "Requirement already satisfied, skipping upgrade: pyyaml in /usr/local/lib/python3.6/dist-packages (from mlflow==1.0.0->farm==0.4.6->farm-haystack==0.3.0) (3.13)\n",
      "Requirement already satisfied, skipping upgrade: sqlparse in /usr/local/lib/python3.6/dist-packages (from mlflow==1.0.0->farm==0.4.6->farm-haystack==0.3.0) (0.3.1)\n",
      "Requirement already satisfied, skipping upgrade: gitpython>=2.1.0 in /usr/local/lib/python3.6/dist-packages (from mlflow==1.0.0->farm==0.4.6->farm-haystack==0.3.0) (3.1.7)\n",
      "Requirement already satisfied, skipping upgrade: querystring-parser in /usr/local/lib/python3.6/dist-packages (from mlflow==1.0.0->farm==0.4.6->farm-haystack==0.3.0) (1.2.4)\n",
      "Requirement already satisfied, skipping upgrade: protobuf>=3.6.0 in /usr/local/lib/python3.6/dist-packages (from mlflow==1.0.0->farm==0.4.6->farm-haystack==0.3.0) (3.12.4)\n",
      "Requirement already satisfied, skipping upgrade: databricks-cli>=0.8.0 in /usr/local/lib/python3.6/dist-packages (from mlflow==1.0.0->farm==0.4.6->farm-haystack==0.3.0) (0.11.0)\n",
      "Requirement already satisfied, skipping upgrade: simplejson in /usr/local/lib/python3.6/dist-packages (from mlflow==1.0.0->farm==0.4.6->farm-haystack==0.3.0) (3.17.2)\n",
      "Requirement already satisfied, skipping upgrade: future in /usr/local/lib/python3.6/dist-packages (from torch==1.5.*->farm==0.4.6->farm-haystack==0.3.0) (0.16.0)\n",
      "Requirement already satisfied, skipping upgrade: itsdangerous>=0.24 in /usr/local/lib/python3.6/dist-packages (from flask->farm==0.4.6->farm-haystack==0.3.0) (1.1.0)\n",
      "Requirement already satisfied, skipping upgrade: Jinja2>=2.10.1 in /usr/local/lib/python3.6/dist-packages (from flask->farm==0.4.6->farm-haystack==0.3.0) (2.11.2)\n",
      "Requirement already satisfied, skipping upgrade: botocore<1.18.0,>=1.17.37 in /usr/local/lib/python3.6/dist-packages (from boto3->farm==0.4.6->farm-haystack==0.3.0) (1.17.37)\n",
      "Requirement already satisfied, skipping upgrade: jmespath<1.0.0,>=0.7.1 in /usr/local/lib/python3.6/dist-packages (from boto3->farm==0.4.6->farm-haystack==0.3.0) (0.10.0)\n",
      "Requirement already satisfied, skipping upgrade: s3transfer<0.4.0,>=0.3.0 in /usr/local/lib/python3.6/dist-packages (from boto3->farm==0.4.6->farm-haystack==0.3.0) (0.3.3)\n",
      "Requirement already satisfied, skipping upgrade: chardet<4,>=3.0.2 in /usr/local/lib/python3.6/dist-packages (from requests->farm==0.4.6->farm-haystack==0.3.0) (3.0.4)\n",
      "Requirement already satisfied, skipping upgrade: idna<3,>=2.5 in /usr/local/lib/python3.6/dist-packages (from requests->farm==0.4.6->farm-haystack==0.3.0) (2.10)\n",
      "Requirement already satisfied, skipping upgrade: jsonschema in /usr/local/lib/python3.6/dist-packages (from flask-restplus->farm==0.4.6->farm-haystack==0.3.0) (2.6.0)\n",
      "Requirement already satisfied, skipping upgrade: aniso8601>=0.82 in /usr/local/lib/python3.6/dist-packages (from flask-restplus->farm==0.4.6->farm-haystack==0.3.0) (8.0.0)\n",
      "Requirement already satisfied, skipping upgrade: tokenizers==0.8.1.rc1 in /usr/local/lib/python3.6/dist-packages (from transformers==3.0.2->farm==0.4.6->farm-haystack==0.3.0) (0.8.1rc1)\n",
      "Requirement already satisfied, skipping upgrade: sacremoses in /usr/local/lib/python3.6/dist-packages (from transformers==3.0.2->farm==0.4.6->farm-haystack==0.3.0) (0.0.43)\n",
      "Requirement already satisfied, skipping upgrade: sentencepiece!=0.1.92 in /usr/local/lib/python3.6/dist-packages (from transformers==3.0.2->farm==0.4.6->farm-haystack==0.3.0) (0.1.91)\n",
      "Requirement already satisfied, skipping upgrade: regex!=2019.12.17 in /usr/local/lib/python3.6/dist-packages (from transformers==3.0.2->farm==0.4.6->farm-haystack==0.3.0) (2019.12.20)\n",
      "Requirement already satisfied, skipping upgrade: dataclasses; python_version < \"3.7\" in /usr/local/lib/python3.6/dist-packages (from transformers==3.0.2->farm==0.4.6->farm-haystack==0.3.0) (0.7)\n",
      "Requirement already satisfied, skipping upgrade: Keras>=2.2.4 in /usr/local/lib/python3.6/dist-packages (from seqeval->farm==0.4.6->farm-haystack==0.3.0) (2.4.3)\n",
      "Requirement already satisfied, skipping upgrade: joblib>=0.11 in /usr/local/lib/python3.6/dist-packages (from scikit-learn->sklearn->farm-haystack==0.3.0) (0.16.0)\n",
      "Requirement already satisfied, skipping upgrade: distlib<1,>=0.3.1 in /usr/local/lib/python3.6/dist-packages (from virtualenv!=20.0.0,!=20.0.1,!=20.0.2,!=20.0.3,!=20.0.4,!=20.0.5,!=20.0.6,!=20.0.7,>=16.0.0->tox->farm-haystack==0.3.0) (0.3.1)\n",
      "Requirement already satisfied, skipping upgrade: importlib-resources>=1.0; python_version < \"3.7\" in /usr/local/lib/python3.6/dist-packages (from virtualenv!=20.0.0,!=20.0.1,!=20.0.2,!=20.0.3,!=20.0.4,!=20.0.5,!=20.0.6,!=20.0.7,>=16.0.0->tox->farm-haystack==0.3.0) (3.0.0)\n",
      "Requirement already satisfied, skipping upgrade: appdirs<2,>=1.4.3 in /usr/local/lib/python3.6/dist-packages (from virtualenv!=20.0.0,!=20.0.1,!=20.0.2,!=20.0.3,!=20.0.4,!=20.0.5,!=20.0.6,!=20.0.7,>=16.0.0->tox->farm-haystack==0.3.0) (1.4.4)\n",
      "Requirement already satisfied, skipping upgrade: zipp>=0.5 in /usr/local/lib/python3.6/dist-packages (from importlib-metadata<2,>=0.12; python_version < \"3.8\"->tox->farm-haystack==0.3.0) (3.1.0)\n",
      "Requirement already satisfied, skipping upgrade: pyparsing>=2.0.2 in /usr/local/lib/python3.6/dist-packages (from packaging>=14->tox->farm-haystack==0.3.0) (2.4.7)\n",
      "Requirement already satisfied, skipping upgrade: Mako in /usr/local/lib/python3.6/dist-packages (from alembic->mlflow==1.0.0->farm==0.4.6->farm-haystack==0.3.0) (1.1.3)\n",
      "Requirement already satisfied, skipping upgrade: python-editor>=0.3 in /usr/local/lib/python3.6/dist-packages (from alembic->mlflow==1.0.0->farm==0.4.6->farm-haystack==0.3.0) (1.0.4)\n",
      "Requirement already satisfied, skipping upgrade: websocket-client>=0.32.0 in /usr/local/lib/python3.6/dist-packages (from docker>=3.6.0->mlflow==1.0.0->farm==0.4.6->farm-haystack==0.3.0) (0.57.0)\n",
      "Requirement already satisfied, skipping upgrade: gitdb<5,>=4.0.1 in /usr/local/lib/python3.6/dist-packages (from gitpython>=2.1.0->mlflow==1.0.0->farm==0.4.6->farm-haystack==0.3.0) (4.0.5)\n",
      "Requirement already satisfied, skipping upgrade: tabulate>=0.7.7 in /usr/local/lib/python3.6/dist-packages (from databricks-cli>=0.8.0->mlflow==1.0.0->farm==0.4.6->farm-haystack==0.3.0) (0.8.7)\n",
      "Requirement already satisfied, skipping upgrade: MarkupSafe>=0.23 in /usr/local/lib/python3.6/dist-packages (from Jinja2>=2.10.1->flask->farm==0.4.6->farm-haystack==0.3.0) (1.1.1)\n",
      "Requirement already satisfied, skipping upgrade: docutils<0.16,>=0.10 in /usr/local/lib/python3.6/dist-packages (from botocore<1.18.0,>=1.17.37->boto3->farm==0.4.6->farm-haystack==0.3.0) (0.15.2)\n",
      "Requirement already satisfied, skipping upgrade: h5py in /usr/local/lib/python3.6/dist-packages (from Keras>=2.2.4->seqeval->farm==0.4.6->farm-haystack==0.3.0) (2.10.0)\n",
      "Requirement already satisfied, skipping upgrade: smmap<4,>=3.0.1 in /usr/local/lib/python3.6/dist-packages (from gitdb<5,>=4.0.1->gitpython>=2.1.0->mlflow==1.0.0->farm==0.4.6->farm-haystack==0.3.0) (3.0.4)\n",
      "Building wheels for collected packages: farm-haystack, tika\n",
      "  Building wheel for farm-haystack (setup.py) ... \u001B[?25l\u001B[?25hdone\n",
      "  Created wheel for farm-haystack: filename=farm_haystack-0.3.0-cp36-none-any.whl size=98636 sha256=45ee583c751fe35159a3e3827f944c5d2ef1c84568693209f5e8f2259b61ca9c\n",
      "  Stored in directory: /tmp/pip-ephem-wheel-cache-oj9e4as1/wheels/ab/41/a4/4fbf362de283352078ecb6705c08b6525347aaea2eead2a60c\n",
      "  Building wheel for tika (setup.py) ... \u001B[?25l\u001B[?25hdone\n",
      "  Created wheel for tika: filename=tika-1.24-cp36-none-any.whl size=32885 sha256=dea91678b48bd7bd18b6070290f457fab3204cf8a6db50ff5168d8ae0de44765\n",
      "  Stored in directory: /root/.cache/pip/wheels/73/9c/f5/0b1b738442fc2a2862bef95b908b374f8e80215550fb2a8975\n",
      "Successfully built farm-haystack tika\n",
      "Installing collected packages: tika, farm-haystack\n",
      "  Found existing installation: farm-haystack 0.3.0\n",
      "    Uninstalling farm-haystack-0.3.0:\n",
      "      Successfully uninstalled farm-haystack-0.3.0\n",
      "Successfully installed farm-haystack-0.3.0 tika-1.24\n"
     ]
    },
    {
     "data": {
      "application/vnd.colab-display-data+json": {
       "pip_warning": {
        "packages": [
         "haystack"
        ]
       }
      }
     },
     "metadata": {
      "tags": []
     },
     "output_type": "display_data"
    }
   ],
   "source": [
    "! pip uninstall haystack\n",
    "! pip install git+https://github.com/deepset-ai/haystack.git"
   ]
  },
  {
   "cell_type": "code",
   "execution_count": 3,
   "metadata": {
    "colab": {},
    "colab_type": "code",
    "id": "xmRuhTQ7A6Nh"
   },
   "outputs": [],
   "source": [
    "from haystack import Finder\n",
    "from haystack.indexing.cleaning import clean_wiki_text\n",
    "from haystack.indexing.utils import convert_files_to_dicts, fetch_archive_from_http\n",
    "from haystack.reader.farm import FARMReader\n",
    "from haystack.reader.transformers import TransformersReader\n",
    "from haystack.utils import print_answers"
   ]
  },
  {
   "cell_type": "markdown",
   "metadata": {
    "colab_type": "text",
    "id": "q3dSo7ZtA6Nl"
   },
   "source": [
    "## Document Store\n",
    "\n",
    "FAISS is a library for efficient similarity search on a cluster of dense vectors.\n",
    "The `FAISSDocumentStore` uses a SQL(SQLite in-memory be default) database under-the-hood\n",
    "to store the document text and other meta data. The vector embeddings of the text are\n",
    "indexed on a FAISS Index that later is queried for searching answers."
   ]
  },
  {
   "cell_type": "code",
   "execution_count": 9,
   "outputs": [],
   "source": [
    "from haystack.database.faiss import FAISSDocumentStore\n",
    "\n",
    "document_store = FAISSDocumentStore()"
   ],
   "metadata": {
    "colab": {
     "base_uri": "https://localhost:8080/",
     "height": 51
    },
    "colab_type": "code",
    "id": "1cYgDJmrA6Nv",
    "outputId": "a8aa6da1-9acf-43b1-fa3c-200123e9bdce",
    "pycharm": {
     "name": "#%%\n"
    }
   }
  },
  {
   "cell_type": "markdown",
   "metadata": {
    "colab_type": "text",
    "id": "06LatTJBA6N0",
    "pycharm": {
     "name": "#%% md\n"
    }
   },
   "source": [
    "## Cleaning & indexing documents\n",
    "\n",
    "Similarly to the previous tutorials, we download, convert and index some Game of Thrones articles to our DocumentStore"
   ]
  },
  {
   "cell_type": "code",
   "execution_count": 6,
   "metadata": {
    "colab": {
     "base_uri": "https://localhost:8080/",
     "height": 156
    },
    "colab_type": "code",
    "id": "iqKnu6wxA6N1",
    "outputId": "bb5dcc7b-b65f-49ed-db0b-842981af213b",
    "pycharm": {
     "name": "#%%\n"
    }
   },
   "outputs": [
    {
     "name": "stderr",
     "output_type": "stream",
     "text": [
      "08/17/2020 13:37:07 - INFO - haystack.indexing.utils -   Fetching from https://s3.eu-central-1.amazonaws.com/deepset.ai-farm-qa/datasets/documents/wiki_gameofthrones_txt.zip to `data/article_txt_got`\n",
      "100%|██████████| 1095120/1095120 [00:00<00:00, 15326827.22B/s]\n",
      "08/17/2020 13:37:09 - INFO - elasticsearch -   POST http://localhost:9200/_bulk?refresh=wait_for [status:200 request:1.628s]\n",
      "08/17/2020 13:37:11 - INFO - elasticsearch -   POST http://localhost:9200/_bulk?refresh=wait_for [status:200 request:1.085s]\n",
      "08/17/2020 13:37:12 - INFO - elasticsearch -   POST http://localhost:9200/_bulk?refresh=wait_for [status:200 request:1.070s]\n",
      "08/17/2020 13:37:13 - INFO - elasticsearch -   POST http://localhost:9200/_bulk?refresh=wait_for [status:200 request:1.010s]\n",
      "08/17/2020 13:37:14 - INFO - elasticsearch -   POST http://localhost:9200/_bulk?refresh=wait_for [status:200 request:1.023s]\n"
     ]
    }
   ],
   "source": [
    "# Let's first get some files that we want to use\n",
    "doc_dir = \"data/article_txt_got\"\n",
    "s3_url = \"https://s3.eu-central-1.amazonaws.com/deepset.ai-farm-qa/datasets/documents/wiki_gameofthrones_txt.zip\"\n",
    "fetch_archive_from_http(url=s3_url, output_dir=doc_dir)\n",
    "\n",
    "# Convert files to dicts\n",
    "dicts = convert_files_to_dicts(dir_path=doc_dir, clean_func=clean_wiki_text, split_paragraphs=True)\n",
    "\n",
    "# Now, let's write the dicts containing documents to our DB.\n",
    "document_store.write_documents(dicts)"
   ]
  },
  {
   "cell_type": "markdown",
   "metadata": {
    "colab_type": "text",
    "id": "wgjedxx_A6N6"
   },
   "source": [
    "## Initalize Retriever, Reader,  & Finder\n",
    "\n",
    "### Retriever\n",
    "\n",
    "**Here:** We use a `DensePassageRetriever`\n",
    "\n",
    "**Alternatives:**\n",
    "\n",
    "- The `ElasticsearchRetriever`with custom queries (e.g. boosting) and filters\n",
    "- Use `EmbeddingRetriever` to find candidate documents based on the similarity of embeddings (e.g. created via Sentence-BERT)\n",
    "- Use `TfidfRetriever` in combination with a SQL or InMemory Document store for simple prototyping and debugging"
   ]
  },
  {
   "cell_type": "code",
   "execution_count": 7,
   "metadata": {
    "colab": {
     "base_uri": "https://localhost:8080/",
     "height": 1000,
     "referenced_widgets": [
      "20affb86c4574e3a9829136fdfe40470",
      "7f8c2c86bbb74a18ac8bd24046d99d34",
      "84311c037c6e44b5b621237f59f027a0",
      "05d793fc179746e9b74cbcbc1a3389eb",
      "ad2ce6a8b4f844ac93b425f1261c131f",
      "bb45d5e4c9944fcd87b408e2fbfea440",
      "248d02e01dea4a63a3296e28e4537eaf",
      "74a9c43eb61a43aa973194b0b70e18f5",
      "58fc3339f13644aea1d4c6d8e1d43a65",
      "460bef2bfa7d4aa480639095555577ac",
      "8553a48fb3144739b99fa04adf8b407c",
      "babe35bb292f4010b64104b2b5bc92af",
      "887412c45ce744efbcc875b563770c29",
      "b4b950d899df4e3fbed9255b281e988a",
      "89535c589aa64648b82a9794a2888e78",
      "f35430501bb14fba8dbd5fb797c2e509",
      "eb5d93a8416a437e9cb039650756ac74",
      "5b8d5975d2674e7e9ada64e77c463c0a",
      "4afa2be1c2c5483f932a42ea4a7897af",
      "0e7186eeb5fa47d89c8c111ebe43c5af",
      "fa946133dfcc4a6ebc6fef2ef9dd92f7",
      "518b6a993e42490297289f2328d0270a",
      "cea074a636d34a75b311569fc3f0b3ab",
      "2630fd2fa91d498796af6d7d8d73aba4"
     ]
    },
    "colab_type": "code",
    "id": "kFwiPP60A6N7",
    "outputId": "07249856-3222-4898-9246-68e9ecbf5a1b",
    "pycharm": {
     "is_executing": true
    }
   },
   "outputs": [
    {
     "name": "stderr",
     "output_type": "stream",
     "text": [
      "08/17/2020 13:37:29 - INFO - filelock -   Lock 140258232643032 acquired on /root/.cache/torch/transformers/26bc1ad6c0ac742e9b52263248f6d0f00068293b33709fae12320c0e35ccfbbb.542ce4285a40d23a559526243235df47c5f75c197f04f37d1a0c124c32c9a084.lock\n"
     ]
    },
    {
     "data": {
      "application/vnd.jupyter.widget-view+json": {
       "model_id": "20affb86c4574e3a9829136fdfe40470",
       "version_major": 2,
       "version_minor": 0
      },
      "text/plain": [
       "HBox(children=(FloatProgress(value=0.0, description='Downloading', max=231508.0, style=ProgressStyle(descripti…"
      ]
     },
     "metadata": {
      "tags": []
     },
     "output_type": "display_data"
    },
    {
     "name": "stderr",
     "output_type": "stream",
     "text": [
      "08/17/2020 13:37:29 - INFO - filelock -   Lock 140258232643032 released on /root/.cache/torch/transformers/26bc1ad6c0ac742e9b52263248f6d0f00068293b33709fae12320c0e35ccfbbb.542ce4285a40d23a559526243235df47c5f75c197f04f37d1a0c124c32c9a084.lock\n"
     ]
    },
    {
     "name": "stdout",
     "output_type": "stream",
     "text": [
      "\n"
     ]
    },
    {
     "name": "stderr",
     "output_type": "stream",
     "text": [
      "08/17/2020 13:37:30 - INFO - filelock -   Lock 140258232709248 acquired on /root/.cache/torch/transformers/8fdd0d2838c23f921379f2b0322aecf406cbdaa97ffecc544e3a1d49a7c302bd.6f90756c59007364d7842118056ad653f39f4d340fbe20bcc04037d2a45cb0f7.lock\n"
     ]
    },
    {
     "data": {
      "application/vnd.jupyter.widget-view+json": {
       "model_id": "58fc3339f13644aea1d4c6d8e1d43a65",
       "version_major": 2,
       "version_minor": 0
      },
      "text/plain": [
       "HBox(children=(FloatProgress(value=0.0, description='Downloading', max=437986065.0, style=ProgressStyle(descri…"
      ]
     },
     "metadata": {
      "tags": []
     },
     "output_type": "display_data"
    },
    {
     "name": "stderr",
     "output_type": "stream",
     "text": [
      "08/17/2020 13:37:43 - INFO - filelock -   Lock 140258232709248 released on /root/.cache/torch/transformers/8fdd0d2838c23f921379f2b0322aecf406cbdaa97ffecc544e3a1d49a7c302bd.6f90756c59007364d7842118056ad653f39f4d340fbe20bcc04037d2a45cb0f7.lock\n"
     ]
    },
    {
     "name": "stdout",
     "output_type": "stream",
     "text": [
      "\n"
     ]
    },
    {
     "name": "stderr",
     "output_type": "stream",
     "text": [
      "08/17/2020 13:37:50 - INFO - filelock -   Lock 140258226192336 acquired on /root/.cache/torch/transformers/d1c705617c02da7a616f4b5a8cb445a7f78e84bc4f9e26378c89901d97e16d78.232fed629becb590e5b2ac6c6124f9d1561ef7a1d17ad0394232dd46a0835002.lock\n"
     ]
    },
    {
     "data": {
      "application/vnd.jupyter.widget-view+json": {
       "model_id": "eb5d93a8416a437e9cb039650756ac74",
       "version_major": 2,
       "version_minor": 0
      },
      "text/plain": [
       "HBox(children=(FloatProgress(value=0.0, description='Downloading', max=437983985.0, style=ProgressStyle(descri…"
      ]
     },
     "metadata": {
      "tags": []
     },
     "output_type": "display_data"
    },
    {
     "name": "stderr",
     "output_type": "stream",
     "text": [
      "08/17/2020 13:38:04 - INFO - filelock -   Lock 140258226192336 released on /root/.cache/torch/transformers/d1c705617c02da7a616f4b5a8cb445a7f78e84bc4f9e26378c89901d97e16d78.232fed629becb590e5b2ac6c6124f9d1561ef7a1d17ad0394232dd46a0835002.lock\n"
     ]
    },
    {
     "name": "stdout",
     "output_type": "stream",
     "text": [
      "\n"
     ]
    },
    {
     "name": "stderr",
     "output_type": "stream",
     "text": [
      "08/17/2020 13:38:10 - INFO - elasticsearch -   POST http://localhost:9200/document/_search?scroll=5m&size=1000 [status:200 request:0.315s]\n",
      "08/17/2020 13:38:10 - INFO - elasticsearch -   POST http://localhost:9200/_search/scroll [status:200 request:0.177s]\n",
      "08/17/2020 13:38:10 - INFO - elasticsearch -   POST http://localhost:9200/_search/scroll [status:200 request:0.098s]\n",
      "08/17/2020 13:38:10 - INFO - elasticsearch -   POST http://localhost:9200/_search/scroll [status:200 request:0.004s]\n",
      "08/17/2020 13:38:10 - INFO - elasticsearch -   DELETE http://localhost:9200/_search/scroll [status:200 request:0.006s]\n",
      "08/17/2020 13:38:10 - INFO - haystack.database.elasticsearch -   Updating embeddings for 2497 docs ...\n",
      "08/17/2020 13:39:16 - INFO - haystack.retriever.dense -   Embedded 80 / 2497 texts\n",
      "08/17/2020 13:40:21 - INFO - haystack.retriever.dense -   Embedded 160 / 2497 texts\n",
      "08/17/2020 13:41:27 - INFO - haystack.retriever.dense -   Embedded 240 / 2497 texts\n",
      "08/17/2020 13:42:32 - INFO - haystack.retriever.dense -   Embedded 320 / 2497 texts\n",
      "08/17/2020 13:43:37 - INFO - haystack.retriever.dense -   Embedded 400 / 2497 texts\n",
      "08/17/2020 13:44:41 - INFO - haystack.retriever.dense -   Embedded 480 / 2497 texts\n",
      "08/17/2020 13:45:46 - INFO - haystack.retriever.dense -   Embedded 560 / 2497 texts\n",
      "08/17/2020 13:46:51 - INFO - haystack.retriever.dense -   Embedded 640 / 2497 texts\n",
      "08/17/2020 13:47:56 - INFO - haystack.retriever.dense -   Embedded 720 / 2497 texts\n",
      "08/17/2020 13:49:01 - INFO - haystack.retriever.dense -   Embedded 800 / 2497 texts\n",
      "08/17/2020 13:50:05 - INFO - haystack.retriever.dense -   Embedded 880 / 2497 texts\n",
      "08/17/2020 13:51:10 - INFO - haystack.retriever.dense -   Embedded 960 / 2497 texts\n",
      "08/17/2020 13:52:15 - INFO - haystack.retriever.dense -   Embedded 1040 / 2497 texts\n",
      "08/17/2020 13:53:19 - INFO - haystack.retriever.dense -   Embedded 1120 / 2497 texts\n",
      "08/17/2020 13:54:23 - INFO - haystack.retriever.dense -   Embedded 1200 / 2497 texts\n",
      "08/17/2020 13:55:27 - INFO - haystack.retriever.dense -   Embedded 1280 / 2497 texts\n",
      "08/17/2020 13:56:32 - INFO - haystack.retriever.dense -   Embedded 1360 / 2497 texts\n",
      "08/17/2020 13:57:37 - INFO - haystack.retriever.dense -   Embedded 1440 / 2497 texts\n",
      "08/17/2020 13:58:42 - INFO - haystack.retriever.dense -   Embedded 1520 / 2497 texts\n",
      "08/17/2020 13:59:47 - INFO - haystack.retriever.dense -   Embedded 1600 / 2497 texts\n",
      "08/17/2020 14:00:53 - INFO - haystack.retriever.dense -   Embedded 1680 / 2497 texts\n",
      "08/17/2020 14:01:58 - INFO - haystack.retriever.dense -   Embedded 1760 / 2497 texts\n",
      "08/17/2020 14:03:03 - INFO - haystack.retriever.dense -   Embedded 1840 / 2497 texts\n",
      "08/17/2020 14:04:08 - INFO - haystack.retriever.dense -   Embedded 1920 / 2497 texts\n",
      "08/17/2020 14:05:13 - INFO - haystack.retriever.dense -   Embedded 2000 / 2497 texts\n",
      "08/17/2020 14:06:18 - INFO - haystack.retriever.dense -   Embedded 2080 / 2497 texts\n",
      "08/17/2020 14:07:22 - INFO - haystack.retriever.dense -   Embedded 2160 / 2497 texts\n",
      "08/17/2020 14:08:27 - INFO - haystack.retriever.dense -   Embedded 2240 / 2497 texts\n",
      "08/17/2020 14:09:32 - INFO - haystack.retriever.dense -   Embedded 2320 / 2497 texts\n",
      "08/17/2020 14:10:37 - INFO - haystack.retriever.dense -   Embedded 2400 / 2497 texts\n",
      "08/17/2020 14:11:42 - INFO - haystack.retriever.dense -   Embedded 2480 / 2497 texts\n",
      "08/17/2020 14:12:00 - INFO - elasticsearch -   POST http://localhost:9200/_bulk [status:200 request:3.975s]\n",
      "08/17/2020 14:12:03 - INFO - elasticsearch -   POST http://localhost:9200/_bulk [status:200 request:2.549s]\n",
      "08/17/2020 14:12:06 - INFO - elasticsearch -   POST http://localhost:9200/_bulk [status:200 request:2.606s]\n",
      "08/17/2020 14:12:09 - INFO - elasticsearch -   POST http://localhost:9200/_bulk [status:200 request:2.265s]\n",
      "08/17/2020 14:12:12 - INFO - elasticsearch -   POST http://localhost:9200/_bulk [status:200 request:2.025s]\n"
     ]
    }
   ],
   "source": [
    "from haystack.retriever.dense import DensePassageRetriever\n",
<<<<<<< HEAD
    "retriever = DensePassageRetriever(document_store=document_store, query_embedding_model=\"facebook/dpr-question_encoder-single-nq-base\", passage_embedding_model=\"facebook/dpr-ctx_encoder-single-nq-base\", use_gpu=True)\n",
=======
    "retriever = DensePassageRetriever(document_store=document_store, embedding_model=\"dpr-bert-base-nq\",\n",
    "                                  do_lower_case=True, use_gpu=True, embed_title=True)\n",
    "\n",
>>>>>>> 3a95fe20
    "# Important: \n",
    "# Now that after we have the DPR initialized, we need to call update_embeddings() to iterate over all\n",
    "# previously indexed documents and update their embedding representation. \n",
    "# While this can be a time consuming operation (depending on corpus size), it only needs to be done once. \n",
    "# At query time, we only need to embed the query and compare it the existing doc embeddings which is very fast.\n",
    "document_store.update_embeddings(retriever)"
   ]
  },
  {
   "cell_type": "markdown",
   "metadata": {
    "colab_type": "text",
    "id": "rnVR28OXA6OA"
   },
   "source": [
    "### Reader\n",
    "\n",
    "Similar to previous Tutorials we now initalize our reader.\n",
    "\n",
    "Here we use a FARMReader with the *deepset/roberta-base-squad2* model (see: https://huggingface.co/deepset/roberta-base-squad2)\n",
    "\n",
    "\n",
    "\n",
    "#### FARMReader"
   ]
  },
  {
   "cell_type": "code",
   "execution_count": 8,
   "metadata": {
    "colab": {
     "base_uri": "https://localhost:8080/",
     "height": 739,
     "referenced_widgets": [
      "3d273d2d3b25435ba4eb4ffd8e812b6f",
      "5104b7cddf6d4d0f92d3dd142b9f4c42",
      "e0510255a31d448497af3ca0f4915cb4",
      "670270fd06274932adad4d42c8a1912e",
      "6ca292cd3f46417ea296684e48863af9",
      "75578e0466cd4b84ba7dfee1028ae4cd",
      "cbe09b984b804402b1fe82739cbc375c",
      "4fd0caca56bd415b8c31860ba542145a",
      "9960be4cc1c64905917b5fd7ea6bb294",
      "2f3d901b3acb4841a4b03b2c5cd4393b",
      "04644b74bb2a45a7a6fcf86151b5bf8c",
      "5efa895c53284b72adec629a6fc59fa9",
      "182e5db14fac427b90380b5213f57825",
      "243600e420f449089c1b5ed0d2715339",
      "466222c8b2e1403ca69c8130423f0a8b",
      "a458be4cc49240e4b9bc1c95c05551e8",
      "d9ee08fa621d4b558bd1a415e3ee6f62",
      "1b905c5551b940ed9bc5320e1e5a9213",
      "64fc7775a84e425c8082a545f7c2a0c1",
      "66cd72dae82d434a87b638236784fd4b",
      "36b1b48aea02494a8bc94020a15d7417",
      "5934bc4db2a94c20b5c55f1c017024ab",
      "f9289caeac404087ad4973a646e3a117",
      "7e121f0fdb1746c094bff218a4f623ab",
      "98781635b86244aca5d22be4280c32de",
      "e148b28d946549a9b5eb09294ebe124e",
      "4b8b29c1b1a243808de4cc1cae3f6bd6",
      "bbef597f804e4ca580aee665399a3bc1",
      "345f49b2b42c40278478d30e8a691768",
      "e3724385769d443cb4ea39b92e0b2abd",
      "d05fbb94014840cab4584c4781a590c1",
      "b8d52b604dad43c18ba00c935b961422",
      "e625a32fc81b42fb9e0fff7ce766fcdc",
      "885390f24e08495db6a1febd661531e0",
      "c2a614f48e974fb8b13a3c5d7cafaed6",
      "ada8fa1c88954ef8b839f29090de9e79",
      "427b07b356e44c68b47178b277aaa16f",
      "1b4166bda5ae48aa8539e0fa5521007a",
      "fd30d43909874239b2183c5fb61241fe",
      "09a647660cf94131a1c140d06eb293ab",
      "3e482e9ef4d34d93b4ba4f7f07b0e44f",
      "66450cab654d40ae8ed1c32fa733397a",
      "aa4becf2e33d4f1e9fdac70236d48f6e",
      "78d087ed952e429b97eb3d8fcdc7c8ec",
      "5020846874ae473bbfa7038fe98de474",
      "08c736f4ad424330a82df1b5dc047b2c",
      "9169ca606bf64d41aa08fb42876bd2ab",
      "c8f1f7e8462d4d14a507816f67953eae"
     ]
    },
    "colab_type": "code",
    "id": "fyIuWVwhA6OB",
    "outputId": "33113253-8b95-4604-f9e5-1aa28ee66a91"
   },
   "outputs": [
    {
     "name": "stderr",
     "output_type": "stream",
     "text": [
      "08/17/2020 14:12:14 - INFO - farm.utils -   device: cpu n_gpu: 0, distributed training: False, automatic mixed precision training: None\n",
      "08/17/2020 14:12:14 - INFO - farm.infer -   Could not find `deepset/roberta-base-squad2` locally. Try to download from model hub ...\n",
      "08/17/2020 14:12:14 - INFO - filelock -   Lock 140258249886688 acquired on /root/.cache/torch/transformers/f7d4b9379a9c487fa03ccf3d8e00058faa9d664cf01fc03409138246f48760da.c6288e0f84ec797ba5c525c923a5bbc479b47c761aded9734a5f6a473b044c8d.lock\n"
     ]
    },
    {
     "data": {
      "application/vnd.jupyter.widget-view+json": {
       "model_id": "3d273d2d3b25435ba4eb4ffd8e812b6f",
       "version_major": 2,
       "version_minor": 0
      },
      "text/plain": [
       "HBox(children=(FloatProgress(value=0.0, description='Downloading', max=559.0, style=ProgressStyle(description_…"
      ]
     },
     "metadata": {
      "tags": []
     },
     "output_type": "display_data"
    },
    {
     "name": "stderr",
     "output_type": "stream",
     "text": [
      "08/17/2020 14:12:15 - INFO - filelock -   Lock 140258249886688 released on /root/.cache/torch/transformers/f7d4b9379a9c487fa03ccf3d8e00058faa9d664cf01fc03409138246f48760da.c6288e0f84ec797ba5c525c923a5bbc479b47c761aded9734a5f6a473b044c8d.lock\n",
      "08/17/2020 14:12:15 - INFO - filelock -   Lock 140258249883776 acquired on /root/.cache/torch/transformers/8c0c8b6371111ac5fbc176aefcf9dbe129db7be654c569b8375dd3712fc4dc67.d045adc91e17ecdf7dc3eeff4c875df94bdf2eb749d72b3ae47ae93f8e85213c.lock\n"
     ]
    },
    {
     "name": "stdout",
     "output_type": "stream",
     "text": [
      "\n"
     ]
    },
    {
     "data": {
      "application/vnd.jupyter.widget-view+json": {
       "model_id": "9960be4cc1c64905917b5fd7ea6bb294",
       "version_major": 2,
       "version_minor": 0
      },
      "text/plain": [
       "HBox(children=(FloatProgress(value=0.0, description='Downloading', max=498637366.0, style=ProgressStyle(descri…"
      ]
     },
     "metadata": {
      "tags": []
     },
     "output_type": "display_data"
    },
    {
     "name": "stderr",
     "output_type": "stream",
     "text": [
      "08/17/2020 14:12:25 - INFO - filelock -   Lock 140258249883776 released on /root/.cache/torch/transformers/8c0c8b6371111ac5fbc176aefcf9dbe129db7be654c569b8375dd3712fc4dc67.d045adc91e17ecdf7dc3eeff4c875df94bdf2eb749d72b3ae47ae93f8e85213c.lock\n"
     ]
    },
    {
     "name": "stdout",
     "output_type": "stream",
     "text": [
      "\n"
     ]
    },
    {
     "name": "stderr",
     "output_type": "stream",
     "text": [
      "08/17/2020 14:12:31 - WARNING - farm.modeling.language_model -   Could not automatically detect from language model name what language it is. \n",
      "\t We guess it's an *ENGLISH* model ... \n",
      "\t If not: Init the language model by supplying the 'language' param.\n",
      "08/17/2020 14:12:39 - WARNING - farm.modeling.prediction_head -   Some unused parameters are passed to the QuestionAnsweringHead. Might not be a problem. Params: {\"loss_ignore_index\": -1}\n",
      "08/17/2020 14:12:40 - INFO - filelock -   Lock 140258225266640 acquired on /root/.cache/torch/transformers/1e3af82648d7190d959a9d76d727ef629b1ca51b3da6ad04039122453cb56307.6a4061e8fc00057d21d80413635a86fdcf55b6e7594ad9e25257d2f99a02f4be.lock\n"
     ]
    },
    {
     "data": {
      "application/vnd.jupyter.widget-view+json": {
       "model_id": "d9ee08fa621d4b558bd1a415e3ee6f62",
       "version_major": 2,
       "version_minor": 0
      },
      "text/plain": [
       "HBox(children=(FloatProgress(value=0.0, description='Downloading', max=898822.0, style=ProgressStyle(descripti…"
      ]
     },
     "metadata": {
      "tags": []
     },
     "output_type": "display_data"
    },
    {
     "name": "stderr",
     "output_type": "stream",
     "text": [
      "08/17/2020 14:12:41 - INFO - filelock -   Lock 140258225266640 released on /root/.cache/torch/transformers/1e3af82648d7190d959a9d76d727ef629b1ca51b3da6ad04039122453cb56307.6a4061e8fc00057d21d80413635a86fdcf55b6e7594ad9e25257d2f99a02f4be.lock\n"
     ]
    },
    {
     "name": "stdout",
     "output_type": "stream",
     "text": [
      "\n"
     ]
    },
    {
     "name": "stderr",
     "output_type": "stream",
     "text": [
      "08/17/2020 14:12:41 - INFO - filelock -   Lock 140258235496320 acquired on /root/.cache/torch/transformers/b901c69e8e7da4a24c635ad81d016d274f174261f4f5c144e43f4b00e242c3b0.70bec105b4158ed9a1747fea67a43f5dee97855c64d62b6ec3742f4cfdb5feda.lock\n"
     ]
    },
    {
     "data": {
      "application/vnd.jupyter.widget-view+json": {
       "model_id": "98781635b86244aca5d22be4280c32de",
       "version_major": 2,
       "version_minor": 0
      },
      "text/plain": [
       "HBox(children=(FloatProgress(value=0.0, description='Downloading', max=456318.0, style=ProgressStyle(descripti…"
      ]
     },
     "metadata": {
      "tags": []
     },
     "output_type": "display_data"
    },
    {
     "name": "stderr",
     "output_type": "stream",
     "text": [
      "08/17/2020 14:12:42 - INFO - filelock -   Lock 140258235496320 released on /root/.cache/torch/transformers/b901c69e8e7da4a24c635ad81d016d274f174261f4f5c144e43f4b00e242c3b0.70bec105b4158ed9a1747fea67a43f5dee97855c64d62b6ec3742f4cfdb5feda.lock\n"
     ]
    },
    {
     "name": "stdout",
     "output_type": "stream",
     "text": [
      "\n"
     ]
    },
    {
     "name": "stderr",
     "output_type": "stream",
     "text": [
      "08/17/2020 14:12:43 - INFO - filelock -   Lock 140258225266640 acquired on /root/.cache/torch/transformers/2d9b03b59a8af464bf4238025a3cf0e5a340b9d0ba77400011e23c130b452510.16f949018cf247a2ea7465a74ca9a292212875e5fd72f969e0807011e7f192e4.lock\n"
     ]
    },
    {
     "data": {
      "application/vnd.jupyter.widget-view+json": {
       "model_id": "e625a32fc81b42fb9e0fff7ce766fcdc",
       "version_major": 2,
       "version_minor": 0
      },
      "text/plain": [
       "HBox(children=(FloatProgress(value=0.0, description='Downloading', max=150.0, style=ProgressStyle(description_…"
      ]
     },
     "metadata": {
      "tags": []
     },
     "output_type": "display_data"
    },
    {
     "name": "stderr",
     "output_type": "stream",
     "text": [
      "08/17/2020 14:12:43 - INFO - filelock -   Lock 140258225266640 released on /root/.cache/torch/transformers/2d9b03b59a8af464bf4238025a3cf0e5a340b9d0ba77400011e23c130b452510.16f949018cf247a2ea7465a74ca9a292212875e5fd72f969e0807011e7f192e4.lock\n"
     ]
    },
    {
     "name": "stdout",
     "output_type": "stream",
     "text": [
      "\n"
     ]
    },
    {
     "name": "stderr",
     "output_type": "stream",
     "text": [
      "08/17/2020 14:12:44 - INFO - filelock -   Lock 140258235495424 acquired on /root/.cache/torch/transformers/507984f2e28c7dfed5db9a20acd68beb969c7f2833abc9e582e967fa0291f3dc.100c88dbe27dbd73822c575274ade4eb2427596ac56e96769249b7512341654d.lock\n"
     ]
    },
    {
     "data": {
      "application/vnd.jupyter.widget-view+json": {
       "model_id": "3e482e9ef4d34d93b4ba4f7f07b0e44f",
       "version_major": 2,
       "version_minor": 0
      },
      "text/plain": [
       "HBox(children=(FloatProgress(value=0.0, description='Downloading', max=189.0, style=ProgressStyle(description_…"
      ]
     },
     "metadata": {
      "tags": []
     },
     "output_type": "display_data"
    },
    {
     "name": "stderr",
     "output_type": "stream",
     "text": [
      "08/17/2020 14:12:44 - INFO - filelock -   Lock 140258235495424 released on /root/.cache/torch/transformers/507984f2e28c7dfed5db9a20acd68beb969c7f2833abc9e582e967fa0291f3dc.100c88dbe27dbd73822c575274ade4eb2427596ac56e96769249b7512341654d.lock\n"
     ]
    },
    {
     "name": "stdout",
     "output_type": "stream",
     "text": [
      "\n"
     ]
    },
    {
     "name": "stderr",
     "output_type": "stream",
     "text": [
      "08/17/2020 14:12:45 - INFO - farm.utils -   device: cpu n_gpu: 0, distributed training: False, automatic mixed precision training: None\n",
      "08/17/2020 14:12:45 - INFO - farm.infer -   Got ya 1 parallel workers to do inference ...\n",
      "08/17/2020 14:12:45 - INFO - farm.infer -    0 \n",
      "08/17/2020 14:12:45 - INFO - farm.infer -   /w\\\n",
      "08/17/2020 14:12:45 - INFO - farm.infer -   /'\\\n",
      "08/17/2020 14:12:45 - INFO - farm.infer -   \n"
     ]
    }
   ],
   "source": [
    "# Load a  local model or any of the QA models on\n",
    "# Hugging Face's model hub (https://huggingface.co/models)\n",
    "\n",
    "reader = FARMReader(model_name_or_path=\"deepset/roberta-base-squad2\", use_gpu=True)"
   ]
  },
  {
   "cell_type": "markdown",
   "metadata": {
    "colab_type": "text",
    "id": "unhLD18yA6OF"
   },
   "source": [
    "### Finder\n",
    "\n",
    "The Finder sticks together reader and retriever in a pipeline to answer our actual questions. "
   ]
  },
  {
   "cell_type": "code",
   "execution_count": 9,
   "metadata": {
    "colab": {},
    "colab_type": "code",
    "id": "TssPQyzWA6OG"
   },
   "outputs": [],
   "source": [
    "finder = Finder(reader, retriever)"
   ]
  },
  {
   "cell_type": "markdown",
   "metadata": {
    "colab_type": "text",
    "id": "bXlBBxKXA6OL"
   },
   "source": [
    "## Voilà! Ask a question!"
   ]
  },
  {
   "cell_type": "code",
   "execution_count": 10,
   "metadata": {
    "colab": {
     "base_uri": "https://localhost:8080/",
     "height": 275
    },
    "colab_type": "code",
    "id": "Zi97Hif2A6OM",
    "outputId": "5eb9363d-ba92-45d5-c4d0-63ada3073f02"
   },
   "outputs": [
    {
     "name": "stderr",
     "output_type": "stream",
     "text": [
      "/usr/local/lib/python3.6/dist-packages/elasticsearch/connection/base.py:177: ElasticsearchDeprecationWarning: The vector functions of the form function(query, doc['field']) are deprecated, and the form function(query, 'field') should be used instead. For example, cosineSimilarity(query, doc['field']) is replaced by cosineSimilarity(query, 'field').\n",
      "  warnings.warn(message, category=ElasticsearchDeprecationWarning)\n",
      "08/17/2020 14:12:46 - INFO - elasticsearch -   POST http://localhost:9200/document/_search [status:200 request:0.159s]\n",
      "08/17/2020 14:12:46 - INFO - haystack.finder -   Reader is looking for detailed answer in 11154 chars ...\n",
      "Inferencing Samples: 100%|██████████| 1/1 [00:01<00:00,  1.88s/ Batches]\n",
      "Inferencing Samples: 100%|██████████| 1/1 [00:00<00:00,  1.11 Batches/s]\n",
      "Inferencing Samples: 100%|██████████| 1/1 [00:00<00:00,  1.11 Batches/s]\n",
      "Inferencing Samples: 100%|██████████| 1/1 [00:00<00:00,  1.04 Batches/s]\n",
      "Inferencing Samples: 100%|██████████| 1/1 [00:02<00:00,  2.58s/ Batches]\n",
      "Inferencing Samples: 100%|██████████| 1/1 [00:04<00:00,  4.92s/ Batches]\n",
      "Inferencing Samples: 100%|██████████| 1/1 [00:01<00:00,  1.66s/ Batches]\n",
      "Inferencing Samples: 100%|██████████| 1/1 [00:01<00:00,  1.66s/ Batches]\n",
      "Inferencing Samples: 100%|██████████| 1/1 [00:00<00:00,  1.17 Batches/s]\n",
      "Inferencing Samples: 100%|██████████| 1/1 [00:00<00:00,  1.16 Batches/s]\n"
     ]
    }
   ],
   "source": [
    "# You can configure how many candidates the reader and retriever shall return\n",
    "# The higher top_k_retriever, the better (but also the slower) your answers. \n",
    "prediction = finder.get_answers(question=\"Who created the Dothraki vocabulary?\", top_k_retriever=10, top_k_reader=5)\n",
    "\n",
    "#prediction = finder.get_answers(question=\"Who is the father of Arya Stark?\", top_k_retriever=10, top_k_reader=5)\n",
    "#prediction = finder.get_answers(question=\"Who is the sister of Sansa?\", top_k_retriever=10, top_k_reader=5)"
   ]
  },
  {
   "cell_type": "code",
   "execution_count": 12,
   "metadata": {
    "colab": {
     "base_uri": "https://localhost:8080/",
     "height": 561
    },
    "colab_type": "code",
    "id": "N70FgfkwA6OQ",
    "outputId": "9419c75d-181c-4ef6-cea8-b328a503f19a",
    "pycharm": {
     "name": "#%%\n"
    }
   },
   "outputs": [
    {
     "name": "stdout",
     "output_type": "stream",
     "text": [
      "[   {   'answer': 'David J. Peterson',\n",
      "        'context': \"age for ''Game of Thrones''\\n\"\n",
      "                   'The Dothraki vocabulary was created by David J. Peterson '\n",
      "                   'well in advance of the adaptation. HBO hired the Language '\n",
      "                   'Creatio'},\n",
      "    {   'answer': 'David J. Peterson',\n",
      "        'context': 'orld. The language was developed for the TV series by the '\n",
      "                   'linguist David J. Peterson, working off the Dothraki words '\n",
      "                   \"and phrases in Martin's novels.\\n\"\n",
      "                   ','},\n",
      "    {   'answer': 'David J. Peterson',\n",
      "        'context': '\\n'\n",
      "                   '===Valyrian===\\n'\n",
      "                   'David J. Peterson, who created the Dothraki language for '\n",
      "                   'the first season of the show, was entrusted by the '\n",
      "                   'producers to design a new '},\n",
      "    {   'answer': 'Showrunners D. B. Weiss and David Benioff',\n",
      "        'context': '\\n'\n",
      "                   '===Conception and development===\\n'\n",
      "                   'Showrunners D. B. Weiss and David Benioff created the '\n",
      "                   'series, wrote most of its episodes and directed several.\\n'\n",
      "                   'In Ja'},\n",
      "    {   'answer': 'George R. R. Martin.\\n'\n",
      "                  'The title of the episode refers to the Great Sept of '\n",
      "                  \"Baelor, the main religious building in King's Landing, \"\n",
      "                  \"where the episode's pivotal scene takes place. In the world \"\n",
      "                  'created by George R. R. Martin',\n",
      "        'context': ' George R. R. Martin.\\n'\n",
      "                   'The title of the episode refers to the Great Sept of '\n",
      "                   \"Baelor, the main religious building in King's Landing, \"\n",
      "                   \"where the episode's pivotal scene takes place. In the \"\n",
      "                   'world created by George R. R. Martin'}]\n"
     ]
    }
   ],
   "source": [
    "print_answers(prediction, details=\"minimal\")"
   ]
  }
 ],
 "metadata": {
  "accelerator": "GPU",
  "colab": {
   "collapsed_sections": [],
   "name": "Tutorial6_Better_Retrieval_via_DPR.ipynb",
   "provenance": []
  },
  "kernelspec": {
   "display_name": "Python 3",
   "language": "python",
   "name": "python3"
  },
  "language_info": {
   "codemirror_mode": {
    "name": "ipython",
    "version": 3
   },
   "file_extension": ".py",
   "mimetype": "text/x-python",
   "name": "python",
   "nbconvert_exporter": "python",
   "pygments_lexer": "ipython3",
   "version": "3.6.9"
  },
  "widgets": {
   "application/vnd.jupyter.widget-state+json": {
    "04644b74bb2a45a7a6fcf86151b5bf8c": {
     "model_module": "@jupyter-widgets/controls",
     "model_name": "FloatProgressModel",
     "state": {
      "_dom_classes": [],
      "_model_module": "@jupyter-widgets/controls",
      "_model_module_version": "1.5.0",
      "_model_name": "FloatProgressModel",
      "_view_count": null,
      "_view_module": "@jupyter-widgets/controls",
      "_view_module_version": "1.5.0",
      "_view_name": "ProgressView",
      "bar_style": "success",
      "description": "Downloading: 100%",
      "description_tooltip": null,
      "layout": "IPY_MODEL_243600e420f449089c1b5ed0d2715339",
      "max": 498637366,
      "min": 0,
      "orientation": "horizontal",
      "style": "IPY_MODEL_182e5db14fac427b90380b5213f57825",
      "value": 498637366
     }
    },
    "05d793fc179746e9b74cbcbc1a3389eb": {
     "model_module": "@jupyter-widgets/controls",
     "model_name": "HTMLModel",
     "state": {
      "_dom_classes": [],
      "_model_module": "@jupyter-widgets/controls",
      "_model_module_version": "1.5.0",
      "_model_name": "HTMLModel",
      "_view_count": null,
      "_view_module": "@jupyter-widgets/controls",
      "_view_module_version": "1.5.0",
      "_view_name": "HTMLView",
      "description": "",
      "description_tooltip": null,
      "layout": "IPY_MODEL_74a9c43eb61a43aa973194b0b70e18f5",
      "placeholder": "​",
      "style": "IPY_MODEL_248d02e01dea4a63a3296e28e4537eaf",
      "value": " 232k/232k [00:00&lt;00:00, 628kB/s]"
     }
    },
    "08c736f4ad424330a82df1b5dc047b2c": {
     "model_module": "@jupyter-widgets/base",
     "model_name": "LayoutModel",
     "state": {
      "_model_module": "@jupyter-widgets/base",
      "_model_module_version": "1.2.0",
      "_model_name": "LayoutModel",
      "_view_count": null,
      "_view_module": "@jupyter-widgets/base",
      "_view_module_version": "1.2.0",
      "_view_name": "LayoutView",
      "align_content": null,
      "align_items": null,
      "align_self": null,
      "border": null,
      "bottom": null,
      "display": null,
      "flex": null,
      "flex_flow": null,
      "grid_area": null,
      "grid_auto_columns": null,
      "grid_auto_flow": null,
      "grid_auto_rows": null,
      "grid_column": null,
      "grid_gap": null,
      "grid_row": null,
      "grid_template_areas": null,
      "grid_template_columns": null,
      "grid_template_rows": null,
      "height": null,
      "justify_content": null,
      "justify_items": null,
      "left": null,
      "margin": null,
      "max_height": null,
      "max_width": null,
      "min_height": null,
      "min_width": null,
      "object_fit": null,
      "object_position": null,
      "order": null,
      "overflow": null,
      "overflow_x": null,
      "overflow_y": null,
      "padding": null,
      "right": null,
      "top": null,
      "visibility": null,
      "width": null
     }
    },
    "09a647660cf94131a1c140d06eb293ab": {
     "model_module": "@jupyter-widgets/base",
     "model_name": "LayoutModel",
     "state": {
      "_model_module": "@jupyter-widgets/base",
      "_model_module_version": "1.2.0",
      "_model_name": "LayoutModel",
      "_view_count": null,
      "_view_module": "@jupyter-widgets/base",
      "_view_module_version": "1.2.0",
      "_view_name": "LayoutView",
      "align_content": null,
      "align_items": null,
      "align_self": null,
      "border": null,
      "bottom": null,
      "display": null,
      "flex": null,
      "flex_flow": null,
      "grid_area": null,
      "grid_auto_columns": null,
      "grid_auto_flow": null,
      "grid_auto_rows": null,
      "grid_column": null,
      "grid_gap": null,
      "grid_row": null,
      "grid_template_areas": null,
      "grid_template_columns": null,
      "grid_template_rows": null,
      "height": null,
      "justify_content": null,
      "justify_items": null,
      "left": null,
      "margin": null,
      "max_height": null,
      "max_width": null,
      "min_height": null,
      "min_width": null,
      "object_fit": null,
      "object_position": null,
      "order": null,
      "overflow": null,
      "overflow_x": null,
      "overflow_y": null,
      "padding": null,
      "right": null,
      "top": null,
      "visibility": null,
      "width": null
     }
    },
    "0e7186eeb5fa47d89c8c111ebe43c5af": {
     "model_module": "@jupyter-widgets/controls",
     "model_name": "HTMLModel",
     "state": {
      "_dom_classes": [],
      "_model_module": "@jupyter-widgets/controls",
      "_model_module_version": "1.5.0",
      "_model_name": "HTMLModel",
      "_view_count": null,
      "_view_module": "@jupyter-widgets/controls",
      "_view_module_version": "1.5.0",
      "_view_name": "HTMLView",
      "description": "",
      "description_tooltip": null,
      "layout": "IPY_MODEL_2630fd2fa91d498796af6d7d8d73aba4",
      "placeholder": "​",
      "style": "IPY_MODEL_cea074a636d34a75b311569fc3f0b3ab",
      "value": " 438M/438M [00:13&lt;00:00, 31.7MB/s]"
     }
    },
    "182e5db14fac427b90380b5213f57825": {
     "model_module": "@jupyter-widgets/controls",
     "model_name": "ProgressStyleModel",
     "state": {
      "_model_module": "@jupyter-widgets/controls",
      "_model_module_version": "1.5.0",
      "_model_name": "ProgressStyleModel",
      "_view_count": null,
      "_view_module": "@jupyter-widgets/base",
      "_view_module_version": "1.2.0",
      "_view_name": "StyleView",
      "bar_color": null,
      "description_width": "initial"
     }
    },
    "1b4166bda5ae48aa8539e0fa5521007a": {
     "model_module": "@jupyter-widgets/base",
     "model_name": "LayoutModel",
     "state": {
      "_model_module": "@jupyter-widgets/base",
      "_model_module_version": "1.2.0",
      "_model_name": "LayoutModel",
      "_view_count": null,
      "_view_module": "@jupyter-widgets/base",
      "_view_module_version": "1.2.0",
      "_view_name": "LayoutView",
      "align_content": null,
      "align_items": null,
      "align_self": null,
      "border": null,
      "bottom": null,
      "display": null,
      "flex": null,
      "flex_flow": null,
      "grid_area": null,
      "grid_auto_columns": null,
      "grid_auto_flow": null,
      "grid_auto_rows": null,
      "grid_column": null,
      "grid_gap": null,
      "grid_row": null,
      "grid_template_areas": null,
      "grid_template_columns": null,
      "grid_template_rows": null,
      "height": null,
      "justify_content": null,
      "justify_items": null,
      "left": null,
      "margin": null,
      "max_height": null,
      "max_width": null,
      "min_height": null,
      "min_width": null,
      "object_fit": null,
      "object_position": null,
      "order": null,
      "overflow": null,
      "overflow_x": null,
      "overflow_y": null,
      "padding": null,
      "right": null,
      "top": null,
      "visibility": null,
      "width": null
     }
    },
    "1b905c5551b940ed9bc5320e1e5a9213": {
     "model_module": "@jupyter-widgets/base",
     "model_name": "LayoutModel",
     "state": {
      "_model_module": "@jupyter-widgets/base",
      "_model_module_version": "1.2.0",
      "_model_name": "LayoutModel",
      "_view_count": null,
      "_view_module": "@jupyter-widgets/base",
      "_view_module_version": "1.2.0",
      "_view_name": "LayoutView",
      "align_content": null,
      "align_items": null,
      "align_self": null,
      "border": null,
      "bottom": null,
      "display": null,
      "flex": null,
      "flex_flow": null,
      "grid_area": null,
      "grid_auto_columns": null,
      "grid_auto_flow": null,
      "grid_auto_rows": null,
      "grid_column": null,
      "grid_gap": null,
      "grid_row": null,
      "grid_template_areas": null,
      "grid_template_columns": null,
      "grid_template_rows": null,
      "height": null,
      "justify_content": null,
      "justify_items": null,
      "left": null,
      "margin": null,
      "max_height": null,
      "max_width": null,
      "min_height": null,
      "min_width": null,
      "object_fit": null,
      "object_position": null,
      "order": null,
      "overflow": null,
      "overflow_x": null,
      "overflow_y": null,
      "padding": null,
      "right": null,
      "top": null,
      "visibility": null,
      "width": null
     }
    },
    "20affb86c4574e3a9829136fdfe40470": {
     "model_module": "@jupyter-widgets/controls",
     "model_name": "HBoxModel",
     "state": {
      "_dom_classes": [],
      "_model_module": "@jupyter-widgets/controls",
      "_model_module_version": "1.5.0",
      "_model_name": "HBoxModel",
      "_view_count": null,
      "_view_module": "@jupyter-widgets/controls",
      "_view_module_version": "1.5.0",
      "_view_name": "HBoxView",
      "box_style": "",
      "children": [
       "IPY_MODEL_84311c037c6e44b5b621237f59f027a0",
       "IPY_MODEL_05d793fc179746e9b74cbcbc1a3389eb"
      ],
      "layout": "IPY_MODEL_7f8c2c86bbb74a18ac8bd24046d99d34"
     }
    },
    "243600e420f449089c1b5ed0d2715339": {
     "model_module": "@jupyter-widgets/base",
     "model_name": "LayoutModel",
     "state": {
      "_model_module": "@jupyter-widgets/base",
      "_model_module_version": "1.2.0",
      "_model_name": "LayoutModel",
      "_view_count": null,
      "_view_module": "@jupyter-widgets/base",
      "_view_module_version": "1.2.0",
      "_view_name": "LayoutView",
      "align_content": null,
      "align_items": null,
      "align_self": null,
      "border": null,
      "bottom": null,
      "display": null,
      "flex": null,
      "flex_flow": null,
      "grid_area": null,
      "grid_auto_columns": null,
      "grid_auto_flow": null,
      "grid_auto_rows": null,
      "grid_column": null,
      "grid_gap": null,
      "grid_row": null,
      "grid_template_areas": null,
      "grid_template_columns": null,
      "grid_template_rows": null,
      "height": null,
      "justify_content": null,
      "justify_items": null,
      "left": null,
      "margin": null,
      "max_height": null,
      "max_width": null,
      "min_height": null,
      "min_width": null,
      "object_fit": null,
      "object_position": null,
      "order": null,
      "overflow": null,
      "overflow_x": null,
      "overflow_y": null,
      "padding": null,
      "right": null,
      "top": null,
      "visibility": null,
      "width": null
     }
    },
    "248d02e01dea4a63a3296e28e4537eaf": {
     "model_module": "@jupyter-widgets/controls",
     "model_name": "DescriptionStyleModel",
     "state": {
      "_model_module": "@jupyter-widgets/controls",
      "_model_module_version": "1.5.0",
      "_model_name": "DescriptionStyleModel",
      "_view_count": null,
      "_view_module": "@jupyter-widgets/base",
      "_view_module_version": "1.2.0",
      "_view_name": "StyleView",
      "description_width": ""
     }
    },
    "2630fd2fa91d498796af6d7d8d73aba4": {
     "model_module": "@jupyter-widgets/base",
     "model_name": "LayoutModel",
     "state": {
      "_model_module": "@jupyter-widgets/base",
      "_model_module_version": "1.2.0",
      "_model_name": "LayoutModel",
      "_view_count": null,
      "_view_module": "@jupyter-widgets/base",
      "_view_module_version": "1.2.0",
      "_view_name": "LayoutView",
      "align_content": null,
      "align_items": null,
      "align_self": null,
      "border": null,
      "bottom": null,
      "display": null,
      "flex": null,
      "flex_flow": null,
      "grid_area": null,
      "grid_auto_columns": null,
      "grid_auto_flow": null,
      "grid_auto_rows": null,
      "grid_column": null,
      "grid_gap": null,
      "grid_row": null,
      "grid_template_areas": null,
      "grid_template_columns": null,
      "grid_template_rows": null,
      "height": null,
      "justify_content": null,
      "justify_items": null,
      "left": null,
      "margin": null,
      "max_height": null,
      "max_width": null,
      "min_height": null,
      "min_width": null,
      "object_fit": null,
      "object_position": null,
      "order": null,
      "overflow": null,
      "overflow_x": null,
      "overflow_y": null,
      "padding": null,
      "right": null,
      "top": null,
      "visibility": null,
      "width": null
     }
    },
    "2f3d901b3acb4841a4b03b2c5cd4393b": {
     "model_module": "@jupyter-widgets/base",
     "model_name": "LayoutModel",
     "state": {
      "_model_module": "@jupyter-widgets/base",
      "_model_module_version": "1.2.0",
      "_model_name": "LayoutModel",
      "_view_count": null,
      "_view_module": "@jupyter-widgets/base",
      "_view_module_version": "1.2.0",
      "_view_name": "LayoutView",
      "align_content": null,
      "align_items": null,
      "align_self": null,
      "border": null,
      "bottom": null,
      "display": null,
      "flex": null,
      "flex_flow": null,
      "grid_area": null,
      "grid_auto_columns": null,
      "grid_auto_flow": null,
      "grid_auto_rows": null,
      "grid_column": null,
      "grid_gap": null,
      "grid_row": null,
      "grid_template_areas": null,
      "grid_template_columns": null,
      "grid_template_rows": null,
      "height": null,
      "justify_content": null,
      "justify_items": null,
      "left": null,
      "margin": null,
      "max_height": null,
      "max_width": null,
      "min_height": null,
      "min_width": null,
      "object_fit": null,
      "object_position": null,
      "order": null,
      "overflow": null,
      "overflow_x": null,
      "overflow_y": null,
      "padding": null,
      "right": null,
      "top": null,
      "visibility": null,
      "width": null
     }
    },
    "345f49b2b42c40278478d30e8a691768": {
     "model_module": "@jupyter-widgets/controls",
     "model_name": "ProgressStyleModel",
     "state": {
      "_model_module": "@jupyter-widgets/controls",
      "_model_module_version": "1.5.0",
      "_model_name": "ProgressStyleModel",
      "_view_count": null,
      "_view_module": "@jupyter-widgets/base",
      "_view_module_version": "1.2.0",
      "_view_name": "StyleView",
      "bar_color": null,
      "description_width": "initial"
     }
    },
    "36b1b48aea02494a8bc94020a15d7417": {
     "model_module": "@jupyter-widgets/controls",
     "model_name": "ProgressStyleModel",
     "state": {
      "_model_module": "@jupyter-widgets/controls",
      "_model_module_version": "1.5.0",
      "_model_name": "ProgressStyleModel",
      "_view_count": null,
      "_view_module": "@jupyter-widgets/base",
      "_view_module_version": "1.2.0",
      "_view_name": "StyleView",
      "bar_color": null,
      "description_width": "initial"
     }
    },
    "3d273d2d3b25435ba4eb4ffd8e812b6f": {
     "model_module": "@jupyter-widgets/controls",
     "model_name": "HBoxModel",
     "state": {
      "_dom_classes": [],
      "_model_module": "@jupyter-widgets/controls",
      "_model_module_version": "1.5.0",
      "_model_name": "HBoxModel",
      "_view_count": null,
      "_view_module": "@jupyter-widgets/controls",
      "_view_module_version": "1.5.0",
      "_view_name": "HBoxView",
      "box_style": "",
      "children": [
       "IPY_MODEL_e0510255a31d448497af3ca0f4915cb4",
       "IPY_MODEL_670270fd06274932adad4d42c8a1912e"
      ],
      "layout": "IPY_MODEL_5104b7cddf6d4d0f92d3dd142b9f4c42"
     }
    },
    "3e482e9ef4d34d93b4ba4f7f07b0e44f": {
     "model_module": "@jupyter-widgets/controls",
     "model_name": "HBoxModel",
     "state": {
      "_dom_classes": [],
      "_model_module": "@jupyter-widgets/controls",
      "_model_module_version": "1.5.0",
      "_model_name": "HBoxModel",
      "_view_count": null,
      "_view_module": "@jupyter-widgets/controls",
      "_view_module_version": "1.5.0",
      "_view_name": "HBoxView",
      "box_style": "",
      "children": [
       "IPY_MODEL_aa4becf2e33d4f1e9fdac70236d48f6e",
       "IPY_MODEL_78d087ed952e429b97eb3d8fcdc7c8ec"
      ],
      "layout": "IPY_MODEL_66450cab654d40ae8ed1c32fa733397a"
     }
    },
    "427b07b356e44c68b47178b277aaa16f": {
     "model_module": "@jupyter-widgets/controls",
     "model_name": "ProgressStyleModel",
     "state": {
      "_model_module": "@jupyter-widgets/controls",
      "_model_module_version": "1.5.0",
      "_model_name": "ProgressStyleModel",
      "_view_count": null,
      "_view_module": "@jupyter-widgets/base",
      "_view_module_version": "1.2.0",
      "_view_name": "StyleView",
      "bar_color": null,
      "description_width": "initial"
     }
    },
    "460bef2bfa7d4aa480639095555577ac": {
     "model_module": "@jupyter-widgets/base",
     "model_name": "LayoutModel",
     "state": {
      "_model_module": "@jupyter-widgets/base",
      "_model_module_version": "1.2.0",
      "_model_name": "LayoutModel",
      "_view_count": null,
      "_view_module": "@jupyter-widgets/base",
      "_view_module_version": "1.2.0",
      "_view_name": "LayoutView",
      "align_content": null,
      "align_items": null,
      "align_self": null,
      "border": null,
      "bottom": null,
      "display": null,
      "flex": null,
      "flex_flow": null,
      "grid_area": null,
      "grid_auto_columns": null,
      "grid_auto_flow": null,
      "grid_auto_rows": null,
      "grid_column": null,
      "grid_gap": null,
      "grid_row": null,
      "grid_template_areas": null,
      "grid_template_columns": null,
      "grid_template_rows": null,
      "height": null,
      "justify_content": null,
      "justify_items": null,
      "left": null,
      "margin": null,
      "max_height": null,
      "max_width": null,
      "min_height": null,
      "min_width": null,
      "object_fit": null,
      "object_position": null,
      "order": null,
      "overflow": null,
      "overflow_x": null,
      "overflow_y": null,
      "padding": null,
      "right": null,
      "top": null,
      "visibility": null,
      "width": null
     }
    },
    "466222c8b2e1403ca69c8130423f0a8b": {
     "model_module": "@jupyter-widgets/controls",
     "model_name": "DescriptionStyleModel",
     "state": {
      "_model_module": "@jupyter-widgets/controls",
      "_model_module_version": "1.5.0",
      "_model_name": "DescriptionStyleModel",
      "_view_count": null,
      "_view_module": "@jupyter-widgets/base",
      "_view_module_version": "1.2.0",
      "_view_name": "StyleView",
      "description_width": ""
     }
    },
    "4afa2be1c2c5483f932a42ea4a7897af": {
     "model_module": "@jupyter-widgets/controls",
     "model_name": "FloatProgressModel",
     "state": {
      "_dom_classes": [],
      "_model_module": "@jupyter-widgets/controls",
      "_model_module_version": "1.5.0",
      "_model_name": "FloatProgressModel",
      "_view_count": null,
      "_view_module": "@jupyter-widgets/controls",
      "_view_module_version": "1.5.0",
      "_view_name": "ProgressView",
      "bar_style": "success",
      "description": "Downloading: 100%",
      "description_tooltip": null,
      "layout": "IPY_MODEL_518b6a993e42490297289f2328d0270a",
      "max": 437983985,
      "min": 0,
      "orientation": "horizontal",
      "style": "IPY_MODEL_fa946133dfcc4a6ebc6fef2ef9dd92f7",
      "value": 437983985
     }
    },
    "4b8b29c1b1a243808de4cc1cae3f6bd6": {
     "model_module": "@jupyter-widgets/controls",
     "model_name": "FloatProgressModel",
     "state": {
      "_dom_classes": [],
      "_model_module": "@jupyter-widgets/controls",
      "_model_module_version": "1.5.0",
      "_model_name": "FloatProgressModel",
      "_view_count": null,
      "_view_module": "@jupyter-widgets/controls",
      "_view_module_version": "1.5.0",
      "_view_name": "ProgressView",
      "bar_style": "success",
      "description": "Downloading: 100%",
      "description_tooltip": null,
      "layout": "IPY_MODEL_e3724385769d443cb4ea39b92e0b2abd",
      "max": 456318,
      "min": 0,
      "orientation": "horizontal",
      "style": "IPY_MODEL_345f49b2b42c40278478d30e8a691768",
      "value": 456318
     }
    },
    "4fd0caca56bd415b8c31860ba542145a": {
     "model_module": "@jupyter-widgets/base",
     "model_name": "LayoutModel",
     "state": {
      "_model_module": "@jupyter-widgets/base",
      "_model_module_version": "1.2.0",
      "_model_name": "LayoutModel",
      "_view_count": null,
      "_view_module": "@jupyter-widgets/base",
      "_view_module_version": "1.2.0",
      "_view_name": "LayoutView",
      "align_content": null,
      "align_items": null,
      "align_self": null,
      "border": null,
      "bottom": null,
      "display": null,
      "flex": null,
      "flex_flow": null,
      "grid_area": null,
      "grid_auto_columns": null,
      "grid_auto_flow": null,
      "grid_auto_rows": null,
      "grid_column": null,
      "grid_gap": null,
      "grid_row": null,
      "grid_template_areas": null,
      "grid_template_columns": null,
      "grid_template_rows": null,
      "height": null,
      "justify_content": null,
      "justify_items": null,
      "left": null,
      "margin": null,
      "max_height": null,
      "max_width": null,
      "min_height": null,
      "min_width": null,
      "object_fit": null,
      "object_position": null,
      "order": null,
      "overflow": null,
      "overflow_x": null,
      "overflow_y": null,
      "padding": null,
      "right": null,
      "top": null,
      "visibility": null,
      "width": null
     }
    },
    "5020846874ae473bbfa7038fe98de474": {
     "model_module": "@jupyter-widgets/controls",
     "model_name": "ProgressStyleModel",
     "state": {
      "_model_module": "@jupyter-widgets/controls",
      "_model_module_version": "1.5.0",
      "_model_name": "ProgressStyleModel",
      "_view_count": null,
      "_view_module": "@jupyter-widgets/base",
      "_view_module_version": "1.2.0",
      "_view_name": "StyleView",
      "bar_color": null,
      "description_width": "initial"
     }
    },
    "5104b7cddf6d4d0f92d3dd142b9f4c42": {
     "model_module": "@jupyter-widgets/base",
     "model_name": "LayoutModel",
     "state": {
      "_model_module": "@jupyter-widgets/base",
      "_model_module_version": "1.2.0",
      "_model_name": "LayoutModel",
      "_view_count": null,
      "_view_module": "@jupyter-widgets/base",
      "_view_module_version": "1.2.0",
      "_view_name": "LayoutView",
      "align_content": null,
      "align_items": null,
      "align_self": null,
      "border": null,
      "bottom": null,
      "display": null,
      "flex": null,
      "flex_flow": null,
      "grid_area": null,
      "grid_auto_columns": null,
      "grid_auto_flow": null,
      "grid_auto_rows": null,
      "grid_column": null,
      "grid_gap": null,
      "grid_row": null,
      "grid_template_areas": null,
      "grid_template_columns": null,
      "grid_template_rows": null,
      "height": null,
      "justify_content": null,
      "justify_items": null,
      "left": null,
      "margin": null,
      "max_height": null,
      "max_width": null,
      "min_height": null,
      "min_width": null,
      "object_fit": null,
      "object_position": null,
      "order": null,
      "overflow": null,
      "overflow_x": null,
      "overflow_y": null,
      "padding": null,
      "right": null,
      "top": null,
      "visibility": null,
      "width": null
     }
    },
    "518b6a993e42490297289f2328d0270a": {
     "model_module": "@jupyter-widgets/base",
     "model_name": "LayoutModel",
     "state": {
      "_model_module": "@jupyter-widgets/base",
      "_model_module_version": "1.2.0",
      "_model_name": "LayoutModel",
      "_view_count": null,
      "_view_module": "@jupyter-widgets/base",
      "_view_module_version": "1.2.0",
      "_view_name": "LayoutView",
      "align_content": null,
      "align_items": null,
      "align_self": null,
      "border": null,
      "bottom": null,
      "display": null,
      "flex": null,
      "flex_flow": null,
      "grid_area": null,
      "grid_auto_columns": null,
      "grid_auto_flow": null,
      "grid_auto_rows": null,
      "grid_column": null,
      "grid_gap": null,
      "grid_row": null,
      "grid_template_areas": null,
      "grid_template_columns": null,
      "grid_template_rows": null,
      "height": null,
      "justify_content": null,
      "justify_items": null,
      "left": null,
      "margin": null,
      "max_height": null,
      "max_width": null,
      "min_height": null,
      "min_width": null,
      "object_fit": null,
      "object_position": null,
      "order": null,
      "overflow": null,
      "overflow_x": null,
      "overflow_y": null,
      "padding": null,
      "right": null,
      "top": null,
      "visibility": null,
      "width": null
     }
    },
    "58fc3339f13644aea1d4c6d8e1d43a65": {
     "model_module": "@jupyter-widgets/controls",
     "model_name": "HBoxModel",
     "state": {
      "_dom_classes": [],
      "_model_module": "@jupyter-widgets/controls",
      "_model_module_version": "1.5.0",
      "_model_name": "HBoxModel",
      "_view_count": null,
      "_view_module": "@jupyter-widgets/controls",
      "_view_module_version": "1.5.0",
      "_view_name": "HBoxView",
      "box_style": "",
      "children": [
       "IPY_MODEL_8553a48fb3144739b99fa04adf8b407c",
       "IPY_MODEL_babe35bb292f4010b64104b2b5bc92af"
      ],
      "layout": "IPY_MODEL_460bef2bfa7d4aa480639095555577ac"
     }
    },
    "5934bc4db2a94c20b5c55f1c017024ab": {
     "model_module": "@jupyter-widgets/base",
     "model_name": "LayoutModel",
     "state": {
      "_model_module": "@jupyter-widgets/base",
      "_model_module_version": "1.2.0",
      "_model_name": "LayoutModel",
      "_view_count": null,
      "_view_module": "@jupyter-widgets/base",
      "_view_module_version": "1.2.0",
      "_view_name": "LayoutView",
      "align_content": null,
      "align_items": null,
      "align_self": null,
      "border": null,
      "bottom": null,
      "display": null,
      "flex": null,
      "flex_flow": null,
      "grid_area": null,
      "grid_auto_columns": null,
      "grid_auto_flow": null,
      "grid_auto_rows": null,
      "grid_column": null,
      "grid_gap": null,
      "grid_row": null,
      "grid_template_areas": null,
      "grid_template_columns": null,
      "grid_template_rows": null,
      "height": null,
      "justify_content": null,
      "justify_items": null,
      "left": null,
      "margin": null,
      "max_height": null,
      "max_width": null,
      "min_height": null,
      "min_width": null,
      "object_fit": null,
      "object_position": null,
      "order": null,
      "overflow": null,
      "overflow_x": null,
      "overflow_y": null,
      "padding": null,
      "right": null,
      "top": null,
      "visibility": null,
      "width": null
     }
    },
    "5b8d5975d2674e7e9ada64e77c463c0a": {
     "model_module": "@jupyter-widgets/base",
     "model_name": "LayoutModel",
     "state": {
      "_model_module": "@jupyter-widgets/base",
      "_model_module_version": "1.2.0",
      "_model_name": "LayoutModel",
      "_view_count": null,
      "_view_module": "@jupyter-widgets/base",
      "_view_module_version": "1.2.0",
      "_view_name": "LayoutView",
      "align_content": null,
      "align_items": null,
      "align_self": null,
      "border": null,
      "bottom": null,
      "display": null,
      "flex": null,
      "flex_flow": null,
      "grid_area": null,
      "grid_auto_columns": null,
      "grid_auto_flow": null,
      "grid_auto_rows": null,
      "grid_column": null,
      "grid_gap": null,
      "grid_row": null,
      "grid_template_areas": null,
      "grid_template_columns": null,
      "grid_template_rows": null,
      "height": null,
      "justify_content": null,
      "justify_items": null,
      "left": null,
      "margin": null,
      "max_height": null,
      "max_width": null,
      "min_height": null,
      "min_width": null,
      "object_fit": null,
      "object_position": null,
      "order": null,
      "overflow": null,
      "overflow_x": null,
      "overflow_y": null,
      "padding": null,
      "right": null,
      "top": null,
      "visibility": null,
      "width": null
     }
    },
    "5efa895c53284b72adec629a6fc59fa9": {
     "model_module": "@jupyter-widgets/controls",
     "model_name": "HTMLModel",
     "state": {
      "_dom_classes": [],
      "_model_module": "@jupyter-widgets/controls",
      "_model_module_version": "1.5.0",
      "_model_name": "HTMLModel",
      "_view_count": null,
      "_view_module": "@jupyter-widgets/controls",
      "_view_module_version": "1.5.0",
      "_view_name": "HTMLView",
      "description": "",
      "description_tooltip": null,
      "layout": "IPY_MODEL_a458be4cc49240e4b9bc1c95c05551e8",
      "placeholder": "​",
      "style": "IPY_MODEL_466222c8b2e1403ca69c8130423f0a8b",
      "value": " 499M/499M [00:23&lt;00:00, 21.1MB/s]"
     }
    },
    "64fc7775a84e425c8082a545f7c2a0c1": {
     "model_module": "@jupyter-widgets/controls",
     "model_name": "FloatProgressModel",
     "state": {
      "_dom_classes": [],
      "_model_module": "@jupyter-widgets/controls",
      "_model_module_version": "1.5.0",
      "_model_name": "FloatProgressModel",
      "_view_count": null,
      "_view_module": "@jupyter-widgets/controls",
      "_view_module_version": "1.5.0",
      "_view_name": "ProgressView",
      "bar_style": "success",
      "description": "Downloading: 100%",
      "description_tooltip": null,
      "layout": "IPY_MODEL_5934bc4db2a94c20b5c55f1c017024ab",
      "max": 898822,
      "min": 0,
      "orientation": "horizontal",
      "style": "IPY_MODEL_36b1b48aea02494a8bc94020a15d7417",
      "value": 898822
     }
    },
    "66450cab654d40ae8ed1c32fa733397a": {
     "model_module": "@jupyter-widgets/base",
     "model_name": "LayoutModel",
     "state": {
      "_model_module": "@jupyter-widgets/base",
      "_model_module_version": "1.2.0",
      "_model_name": "LayoutModel",
      "_view_count": null,
      "_view_module": "@jupyter-widgets/base",
      "_view_module_version": "1.2.0",
      "_view_name": "LayoutView",
      "align_content": null,
      "align_items": null,
      "align_self": null,
      "border": null,
      "bottom": null,
      "display": null,
      "flex": null,
      "flex_flow": null,
      "grid_area": null,
      "grid_auto_columns": null,
      "grid_auto_flow": null,
      "grid_auto_rows": null,
      "grid_column": null,
      "grid_gap": null,
      "grid_row": null,
      "grid_template_areas": null,
      "grid_template_columns": null,
      "grid_template_rows": null,
      "height": null,
      "justify_content": null,
      "justify_items": null,
      "left": null,
      "margin": null,
      "max_height": null,
      "max_width": null,
      "min_height": null,
      "min_width": null,
      "object_fit": null,
      "object_position": null,
      "order": null,
      "overflow": null,
      "overflow_x": null,
      "overflow_y": null,
      "padding": null,
      "right": null,
      "top": null,
      "visibility": null,
      "width": null
     }
    },
    "66cd72dae82d434a87b638236784fd4b": {
     "model_module": "@jupyter-widgets/controls",
     "model_name": "HTMLModel",
     "state": {
      "_dom_classes": [],
      "_model_module": "@jupyter-widgets/controls",
      "_model_module_version": "1.5.0",
      "_model_name": "HTMLModel",
      "_view_count": null,
      "_view_module": "@jupyter-widgets/controls",
      "_view_module_version": "1.5.0",
      "_view_name": "HTMLView",
      "description": "",
      "description_tooltip": null,
      "layout": "IPY_MODEL_7e121f0fdb1746c094bff218a4f623ab",
      "placeholder": "​",
      "style": "IPY_MODEL_f9289caeac404087ad4973a646e3a117",
      "value": " 899k/899k [00:01&lt;00:00, 684kB/s]"
     }
    },
    "670270fd06274932adad4d42c8a1912e": {
     "model_module": "@jupyter-widgets/controls",
     "model_name": "HTMLModel",
     "state": {
      "_dom_classes": [],
      "_model_module": "@jupyter-widgets/controls",
      "_model_module_version": "1.5.0",
      "_model_name": "HTMLModel",
      "_view_count": null,
      "_view_module": "@jupyter-widgets/controls",
      "_view_module_version": "1.5.0",
      "_view_name": "HTMLView",
      "description": "",
      "description_tooltip": null,
      "layout": "IPY_MODEL_4fd0caca56bd415b8c31860ba542145a",
      "placeholder": "​",
      "style": "IPY_MODEL_cbe09b984b804402b1fe82739cbc375c",
      "value": " 559/559 [00:00&lt;00:00, 2.78kB/s]"
     }
    },
    "6ca292cd3f46417ea296684e48863af9": {
     "model_module": "@jupyter-widgets/controls",
     "model_name": "ProgressStyleModel",
     "state": {
      "_model_module": "@jupyter-widgets/controls",
      "_model_module_version": "1.5.0",
      "_model_name": "ProgressStyleModel",
      "_view_count": null,
      "_view_module": "@jupyter-widgets/base",
      "_view_module_version": "1.2.0",
      "_view_name": "StyleView",
      "bar_color": null,
      "description_width": "initial"
     }
    },
    "74a9c43eb61a43aa973194b0b70e18f5": {
     "model_module": "@jupyter-widgets/base",
     "model_name": "LayoutModel",
     "state": {
      "_model_module": "@jupyter-widgets/base",
      "_model_module_version": "1.2.0",
      "_model_name": "LayoutModel",
      "_view_count": null,
      "_view_module": "@jupyter-widgets/base",
      "_view_module_version": "1.2.0",
      "_view_name": "LayoutView",
      "align_content": null,
      "align_items": null,
      "align_self": null,
      "border": null,
      "bottom": null,
      "display": null,
      "flex": null,
      "flex_flow": null,
      "grid_area": null,
      "grid_auto_columns": null,
      "grid_auto_flow": null,
      "grid_auto_rows": null,
      "grid_column": null,
      "grid_gap": null,
      "grid_row": null,
      "grid_template_areas": null,
      "grid_template_columns": null,
      "grid_template_rows": null,
      "height": null,
      "justify_content": null,
      "justify_items": null,
      "left": null,
      "margin": null,
      "max_height": null,
      "max_width": null,
      "min_height": null,
      "min_width": null,
      "object_fit": null,
      "object_position": null,
      "order": null,
      "overflow": null,
      "overflow_x": null,
      "overflow_y": null,
      "padding": null,
      "right": null,
      "top": null,
      "visibility": null,
      "width": null
     }
    },
    "75578e0466cd4b84ba7dfee1028ae4cd": {
     "model_module": "@jupyter-widgets/base",
     "model_name": "LayoutModel",
     "state": {
      "_model_module": "@jupyter-widgets/base",
      "_model_module_version": "1.2.0",
      "_model_name": "LayoutModel",
      "_view_count": null,
      "_view_module": "@jupyter-widgets/base",
      "_view_module_version": "1.2.0",
      "_view_name": "LayoutView",
      "align_content": null,
      "align_items": null,
      "align_self": null,
      "border": null,
      "bottom": null,
      "display": null,
      "flex": null,
      "flex_flow": null,
      "grid_area": null,
      "grid_auto_columns": null,
      "grid_auto_flow": null,
      "grid_auto_rows": null,
      "grid_column": null,
      "grid_gap": null,
      "grid_row": null,
      "grid_template_areas": null,
      "grid_template_columns": null,
      "grid_template_rows": null,
      "height": null,
      "justify_content": null,
      "justify_items": null,
      "left": null,
      "margin": null,
      "max_height": null,
      "max_width": null,
      "min_height": null,
      "min_width": null,
      "object_fit": null,
      "object_position": null,
      "order": null,
      "overflow": null,
      "overflow_x": null,
      "overflow_y": null,
      "padding": null,
      "right": null,
      "top": null,
      "visibility": null,
      "width": null
     }
    },
    "78d087ed952e429b97eb3d8fcdc7c8ec": {
     "model_module": "@jupyter-widgets/controls",
     "model_name": "HTMLModel",
     "state": {
      "_dom_classes": [],
      "_model_module": "@jupyter-widgets/controls",
      "_model_module_version": "1.5.0",
      "_model_name": "HTMLModel",
      "_view_count": null,
      "_view_module": "@jupyter-widgets/controls",
      "_view_module_version": "1.5.0",
      "_view_name": "HTMLView",
      "description": "",
      "description_tooltip": null,
      "layout": "IPY_MODEL_c8f1f7e8462d4d14a507816f67953eae",
      "placeholder": "​",
      "style": "IPY_MODEL_9169ca606bf64d41aa08fb42876bd2ab",
      "value": " 189/189 [00:00&lt;00:00, 409B/s]"
     }
    },
    "7e121f0fdb1746c094bff218a4f623ab": {
     "model_module": "@jupyter-widgets/base",
     "model_name": "LayoutModel",
     "state": {
      "_model_module": "@jupyter-widgets/base",
      "_model_module_version": "1.2.0",
      "_model_name": "LayoutModel",
      "_view_count": null,
      "_view_module": "@jupyter-widgets/base",
      "_view_module_version": "1.2.0",
      "_view_name": "LayoutView",
      "align_content": null,
      "align_items": null,
      "align_self": null,
      "border": null,
      "bottom": null,
      "display": null,
      "flex": null,
      "flex_flow": null,
      "grid_area": null,
      "grid_auto_columns": null,
      "grid_auto_flow": null,
      "grid_auto_rows": null,
      "grid_column": null,
      "grid_gap": null,
      "grid_row": null,
      "grid_template_areas": null,
      "grid_template_columns": null,
      "grid_template_rows": null,
      "height": null,
      "justify_content": null,
      "justify_items": null,
      "left": null,
      "margin": null,
      "max_height": null,
      "max_width": null,
      "min_height": null,
      "min_width": null,
      "object_fit": null,
      "object_position": null,
      "order": null,
      "overflow": null,
      "overflow_x": null,
      "overflow_y": null,
      "padding": null,
      "right": null,
      "top": null,
      "visibility": null,
      "width": null
     }
    },
    "7f8c2c86bbb74a18ac8bd24046d99d34": {
     "model_module": "@jupyter-widgets/base",
     "model_name": "LayoutModel",
     "state": {
      "_model_module": "@jupyter-widgets/base",
      "_model_module_version": "1.2.0",
      "_model_name": "LayoutModel",
      "_view_count": null,
      "_view_module": "@jupyter-widgets/base",
      "_view_module_version": "1.2.0",
      "_view_name": "LayoutView",
      "align_content": null,
      "align_items": null,
      "align_self": null,
      "border": null,
      "bottom": null,
      "display": null,
      "flex": null,
      "flex_flow": null,
      "grid_area": null,
      "grid_auto_columns": null,
      "grid_auto_flow": null,
      "grid_auto_rows": null,
      "grid_column": null,
      "grid_gap": null,
      "grid_row": null,
      "grid_template_areas": null,
      "grid_template_columns": null,
      "grid_template_rows": null,
      "height": null,
      "justify_content": null,
      "justify_items": null,
      "left": null,
      "margin": null,
      "max_height": null,
      "max_width": null,
      "min_height": null,
      "min_width": null,
      "object_fit": null,
      "object_position": null,
      "order": null,
      "overflow": null,
      "overflow_x": null,
      "overflow_y": null,
      "padding": null,
      "right": null,
      "top": null,
      "visibility": null,
      "width": null
     }
    },
    "84311c037c6e44b5b621237f59f027a0": {
     "model_module": "@jupyter-widgets/controls",
     "model_name": "FloatProgressModel",
     "state": {
      "_dom_classes": [],
      "_model_module": "@jupyter-widgets/controls",
      "_model_module_version": "1.5.0",
      "_model_name": "FloatProgressModel",
      "_view_count": null,
      "_view_module": "@jupyter-widgets/controls",
      "_view_module_version": "1.5.0",
      "_view_name": "ProgressView",
      "bar_style": "success",
      "description": "Downloading: 100%",
      "description_tooltip": null,
      "layout": "IPY_MODEL_bb45d5e4c9944fcd87b408e2fbfea440",
      "max": 231508,
      "min": 0,
      "orientation": "horizontal",
      "style": "IPY_MODEL_ad2ce6a8b4f844ac93b425f1261c131f",
      "value": 231508
     }
    },
    "8553a48fb3144739b99fa04adf8b407c": {
     "model_module": "@jupyter-widgets/controls",
     "model_name": "FloatProgressModel",
     "state": {
      "_dom_classes": [],
      "_model_module": "@jupyter-widgets/controls",
      "_model_module_version": "1.5.0",
      "_model_name": "FloatProgressModel",
      "_view_count": null,
      "_view_module": "@jupyter-widgets/controls",
      "_view_module_version": "1.5.0",
      "_view_name": "ProgressView",
      "bar_style": "success",
      "description": "Downloading: 100%",
      "description_tooltip": null,
      "layout": "IPY_MODEL_b4b950d899df4e3fbed9255b281e988a",
      "max": 437986065,
      "min": 0,
      "orientation": "horizontal",
      "style": "IPY_MODEL_887412c45ce744efbcc875b563770c29",
      "value": 437986065
     }
    },
    "885390f24e08495db6a1febd661531e0": {
     "model_module": "@jupyter-widgets/base",
     "model_name": "LayoutModel",
     "state": {
      "_model_module": "@jupyter-widgets/base",
      "_model_module_version": "1.2.0",
      "_model_name": "LayoutModel",
      "_view_count": null,
      "_view_module": "@jupyter-widgets/base",
      "_view_module_version": "1.2.0",
      "_view_name": "LayoutView",
      "align_content": null,
      "align_items": null,
      "align_self": null,
      "border": null,
      "bottom": null,
      "display": null,
      "flex": null,
      "flex_flow": null,
      "grid_area": null,
      "grid_auto_columns": null,
      "grid_auto_flow": null,
      "grid_auto_rows": null,
      "grid_column": null,
      "grid_gap": null,
      "grid_row": null,
      "grid_template_areas": null,
      "grid_template_columns": null,
      "grid_template_rows": null,
      "height": null,
      "justify_content": null,
      "justify_items": null,
      "left": null,
      "margin": null,
      "max_height": null,
      "max_width": null,
      "min_height": null,
      "min_width": null,
      "object_fit": null,
      "object_position": null,
      "order": null,
      "overflow": null,
      "overflow_x": null,
      "overflow_y": null,
      "padding": null,
      "right": null,
      "top": null,
      "visibility": null,
      "width": null
     }
    },
    "887412c45ce744efbcc875b563770c29": {
     "model_module": "@jupyter-widgets/controls",
     "model_name": "ProgressStyleModel",
     "state": {
      "_model_module": "@jupyter-widgets/controls",
      "_model_module_version": "1.5.0",
      "_model_name": "ProgressStyleModel",
      "_view_count": null,
      "_view_module": "@jupyter-widgets/base",
      "_view_module_version": "1.2.0",
      "_view_name": "StyleView",
      "bar_color": null,
      "description_width": "initial"
     }
    },
    "89535c589aa64648b82a9794a2888e78": {
     "model_module": "@jupyter-widgets/controls",
     "model_name": "DescriptionStyleModel",
     "state": {
      "_model_module": "@jupyter-widgets/controls",
      "_model_module_version": "1.5.0",
      "_model_name": "DescriptionStyleModel",
      "_view_count": null,
      "_view_module": "@jupyter-widgets/base",
      "_view_module_version": "1.2.0",
      "_view_name": "StyleView",
      "description_width": ""
     }
    },
    "9169ca606bf64d41aa08fb42876bd2ab": {
     "model_module": "@jupyter-widgets/controls",
     "model_name": "DescriptionStyleModel",
     "state": {
      "_model_module": "@jupyter-widgets/controls",
      "_model_module_version": "1.5.0",
      "_model_name": "DescriptionStyleModel",
      "_view_count": null,
      "_view_module": "@jupyter-widgets/base",
      "_view_module_version": "1.2.0",
      "_view_name": "StyleView",
      "description_width": ""
     }
    },
    "98781635b86244aca5d22be4280c32de": {
     "model_module": "@jupyter-widgets/controls",
     "model_name": "HBoxModel",
     "state": {
      "_dom_classes": [],
      "_model_module": "@jupyter-widgets/controls",
      "_model_module_version": "1.5.0",
      "_model_name": "HBoxModel",
      "_view_count": null,
      "_view_module": "@jupyter-widgets/controls",
      "_view_module_version": "1.5.0",
      "_view_name": "HBoxView",
      "box_style": "",
      "children": [
       "IPY_MODEL_4b8b29c1b1a243808de4cc1cae3f6bd6",
       "IPY_MODEL_bbef597f804e4ca580aee665399a3bc1"
      ],
      "layout": "IPY_MODEL_e148b28d946549a9b5eb09294ebe124e"
     }
    },
    "9960be4cc1c64905917b5fd7ea6bb294": {
     "model_module": "@jupyter-widgets/controls",
     "model_name": "HBoxModel",
     "state": {
      "_dom_classes": [],
      "_model_module": "@jupyter-widgets/controls",
      "_model_module_version": "1.5.0",
      "_model_name": "HBoxModel",
      "_view_count": null,
      "_view_module": "@jupyter-widgets/controls",
      "_view_module_version": "1.5.0",
      "_view_name": "HBoxView",
      "box_style": "",
      "children": [
       "IPY_MODEL_04644b74bb2a45a7a6fcf86151b5bf8c",
       "IPY_MODEL_5efa895c53284b72adec629a6fc59fa9"
      ],
      "layout": "IPY_MODEL_2f3d901b3acb4841a4b03b2c5cd4393b"
     }
    },
    "a458be4cc49240e4b9bc1c95c05551e8": {
     "model_module": "@jupyter-widgets/base",
     "model_name": "LayoutModel",
     "state": {
      "_model_module": "@jupyter-widgets/base",
      "_model_module_version": "1.2.0",
      "_model_name": "LayoutModel",
      "_view_count": null,
      "_view_module": "@jupyter-widgets/base",
      "_view_module_version": "1.2.0",
      "_view_name": "LayoutView",
      "align_content": null,
      "align_items": null,
      "align_self": null,
      "border": null,
      "bottom": null,
      "display": null,
      "flex": null,
      "flex_flow": null,
      "grid_area": null,
      "grid_auto_columns": null,
      "grid_auto_flow": null,
      "grid_auto_rows": null,
      "grid_column": null,
      "grid_gap": null,
      "grid_row": null,
      "grid_template_areas": null,
      "grid_template_columns": null,
      "grid_template_rows": null,
      "height": null,
      "justify_content": null,
      "justify_items": null,
      "left": null,
      "margin": null,
      "max_height": null,
      "max_width": null,
      "min_height": null,
      "min_width": null,
      "object_fit": null,
      "object_position": null,
      "order": null,
      "overflow": null,
      "overflow_x": null,
      "overflow_y": null,
      "padding": null,
      "right": null,
      "top": null,
      "visibility": null,
      "width": null
     }
    },
    "aa4becf2e33d4f1e9fdac70236d48f6e": {
     "model_module": "@jupyter-widgets/controls",
     "model_name": "FloatProgressModel",
     "state": {
      "_dom_classes": [],
      "_model_module": "@jupyter-widgets/controls",
      "_model_module_version": "1.5.0",
      "_model_name": "FloatProgressModel",
      "_view_count": null,
      "_view_module": "@jupyter-widgets/controls",
      "_view_module_version": "1.5.0",
      "_view_name": "ProgressView",
      "bar_style": "success",
      "description": "Downloading: 100%",
      "description_tooltip": null,
      "layout": "IPY_MODEL_08c736f4ad424330a82df1b5dc047b2c",
      "max": 189,
      "min": 0,
      "orientation": "horizontal",
      "style": "IPY_MODEL_5020846874ae473bbfa7038fe98de474",
      "value": 189
     }
    },
    "ad2ce6a8b4f844ac93b425f1261c131f": {
     "model_module": "@jupyter-widgets/controls",
     "model_name": "ProgressStyleModel",
     "state": {
      "_model_module": "@jupyter-widgets/controls",
      "_model_module_version": "1.5.0",
      "_model_name": "ProgressStyleModel",
      "_view_count": null,
      "_view_module": "@jupyter-widgets/base",
      "_view_module_version": "1.2.0",
      "_view_name": "StyleView",
      "bar_color": null,
      "description_width": "initial"
     }
    },
    "ada8fa1c88954ef8b839f29090de9e79": {
     "model_module": "@jupyter-widgets/controls",
     "model_name": "HTMLModel",
     "state": {
      "_dom_classes": [],
      "_model_module": "@jupyter-widgets/controls",
      "_model_module_version": "1.5.0",
      "_model_name": "HTMLModel",
      "_view_count": null,
      "_view_module": "@jupyter-widgets/controls",
      "_view_module_version": "1.5.0",
      "_view_name": "HTMLView",
      "description": "",
      "description_tooltip": null,
      "layout": "IPY_MODEL_09a647660cf94131a1c140d06eb293ab",
      "placeholder": "​",
      "style": "IPY_MODEL_fd30d43909874239b2183c5fb61241fe",
      "value": " 150/150 [00:01&lt;00:00, 119B/s]"
     }
    },
    "b4b950d899df4e3fbed9255b281e988a": {
     "model_module": "@jupyter-widgets/base",
     "model_name": "LayoutModel",
     "state": {
      "_model_module": "@jupyter-widgets/base",
      "_model_module_version": "1.2.0",
      "_model_name": "LayoutModel",
      "_view_count": null,
      "_view_module": "@jupyter-widgets/base",
      "_view_module_version": "1.2.0",
      "_view_name": "LayoutView",
      "align_content": null,
      "align_items": null,
      "align_self": null,
      "border": null,
      "bottom": null,
      "display": null,
      "flex": null,
      "flex_flow": null,
      "grid_area": null,
      "grid_auto_columns": null,
      "grid_auto_flow": null,
      "grid_auto_rows": null,
      "grid_column": null,
      "grid_gap": null,
      "grid_row": null,
      "grid_template_areas": null,
      "grid_template_columns": null,
      "grid_template_rows": null,
      "height": null,
      "justify_content": null,
      "justify_items": null,
      "left": null,
      "margin": null,
      "max_height": null,
      "max_width": null,
      "min_height": null,
      "min_width": null,
      "object_fit": null,
      "object_position": null,
      "order": null,
      "overflow": null,
      "overflow_x": null,
      "overflow_y": null,
      "padding": null,
      "right": null,
      "top": null,
      "visibility": null,
      "width": null
     }
    },
    "b8d52b604dad43c18ba00c935b961422": {
     "model_module": "@jupyter-widgets/base",
     "model_name": "LayoutModel",
     "state": {
      "_model_module": "@jupyter-widgets/base",
      "_model_module_version": "1.2.0",
      "_model_name": "LayoutModel",
      "_view_count": null,
      "_view_module": "@jupyter-widgets/base",
      "_view_module_version": "1.2.0",
      "_view_name": "LayoutView",
      "align_content": null,
      "align_items": null,
      "align_self": null,
      "border": null,
      "bottom": null,
      "display": null,
      "flex": null,
      "flex_flow": null,
      "grid_area": null,
      "grid_auto_columns": null,
      "grid_auto_flow": null,
      "grid_auto_rows": null,
      "grid_column": null,
      "grid_gap": null,
      "grid_row": null,
      "grid_template_areas": null,
      "grid_template_columns": null,
      "grid_template_rows": null,
      "height": null,
      "justify_content": null,
      "justify_items": null,
      "left": null,
      "margin": null,
      "max_height": null,
      "max_width": null,
      "min_height": null,
      "min_width": null,
      "object_fit": null,
      "object_position": null,
      "order": null,
      "overflow": null,
      "overflow_x": null,
      "overflow_y": null,
      "padding": null,
      "right": null,
      "top": null,
      "visibility": null,
      "width": null
     }
    },
    "babe35bb292f4010b64104b2b5bc92af": {
     "model_module": "@jupyter-widgets/controls",
     "model_name": "HTMLModel",
     "state": {
      "_dom_classes": [],
      "_model_module": "@jupyter-widgets/controls",
      "_model_module_version": "1.5.0",
      "_model_name": "HTMLModel",
      "_view_count": null,
      "_view_module": "@jupyter-widgets/controls",
      "_view_module_version": "1.5.0",
      "_view_name": "HTMLView",
      "description": "",
      "description_tooltip": null,
      "layout": "IPY_MODEL_f35430501bb14fba8dbd5fb797c2e509",
      "placeholder": "​",
      "style": "IPY_MODEL_89535c589aa64648b82a9794a2888e78",
      "value": " 438M/438M [00:13&lt;00:00, 32.3MB/s]"
     }
    },
    "bb45d5e4c9944fcd87b408e2fbfea440": {
     "model_module": "@jupyter-widgets/base",
     "model_name": "LayoutModel",
     "state": {
      "_model_module": "@jupyter-widgets/base",
      "_model_module_version": "1.2.0",
      "_model_name": "LayoutModel",
      "_view_count": null,
      "_view_module": "@jupyter-widgets/base",
      "_view_module_version": "1.2.0",
      "_view_name": "LayoutView",
      "align_content": null,
      "align_items": null,
      "align_self": null,
      "border": null,
      "bottom": null,
      "display": null,
      "flex": null,
      "flex_flow": null,
      "grid_area": null,
      "grid_auto_columns": null,
      "grid_auto_flow": null,
      "grid_auto_rows": null,
      "grid_column": null,
      "grid_gap": null,
      "grid_row": null,
      "grid_template_areas": null,
      "grid_template_columns": null,
      "grid_template_rows": null,
      "height": null,
      "justify_content": null,
      "justify_items": null,
      "left": null,
      "margin": null,
      "max_height": null,
      "max_width": null,
      "min_height": null,
      "min_width": null,
      "object_fit": null,
      "object_position": null,
      "order": null,
      "overflow": null,
      "overflow_x": null,
      "overflow_y": null,
      "padding": null,
      "right": null,
      "top": null,
      "visibility": null,
      "width": null
     }
    },
    "bbef597f804e4ca580aee665399a3bc1": {
     "model_module": "@jupyter-widgets/controls",
     "model_name": "HTMLModel",
     "state": {
      "_dom_classes": [],
      "_model_module": "@jupyter-widgets/controls",
      "_model_module_version": "1.5.0",
      "_model_name": "HTMLModel",
      "_view_count": null,
      "_view_module": "@jupyter-widgets/controls",
      "_view_module_version": "1.5.0",
      "_view_name": "HTMLView",
      "description": "",
      "description_tooltip": null,
      "layout": "IPY_MODEL_b8d52b604dad43c18ba00c935b961422",
      "placeholder": "​",
      "style": "IPY_MODEL_d05fbb94014840cab4584c4781a590c1",
      "value": " 456k/456k [00:02&lt;00:00, 166kB/s]"
     }
    },
    "c2a614f48e974fb8b13a3c5d7cafaed6": {
     "model_module": "@jupyter-widgets/controls",
     "model_name": "FloatProgressModel",
     "state": {
      "_dom_classes": [],
      "_model_module": "@jupyter-widgets/controls",
      "_model_module_version": "1.5.0",
      "_model_name": "FloatProgressModel",
      "_view_count": null,
      "_view_module": "@jupyter-widgets/controls",
      "_view_module_version": "1.5.0",
      "_view_name": "ProgressView",
      "bar_style": "success",
      "description": "Downloading: 100%",
      "description_tooltip": null,
      "layout": "IPY_MODEL_1b4166bda5ae48aa8539e0fa5521007a",
      "max": 150,
      "min": 0,
      "orientation": "horizontal",
      "style": "IPY_MODEL_427b07b356e44c68b47178b277aaa16f",
      "value": 150
     }
    },
    "c8f1f7e8462d4d14a507816f67953eae": {
     "model_module": "@jupyter-widgets/base",
     "model_name": "LayoutModel",
     "state": {
      "_model_module": "@jupyter-widgets/base",
      "_model_module_version": "1.2.0",
      "_model_name": "LayoutModel",
      "_view_count": null,
      "_view_module": "@jupyter-widgets/base",
      "_view_module_version": "1.2.0",
      "_view_name": "LayoutView",
      "align_content": null,
      "align_items": null,
      "align_self": null,
      "border": null,
      "bottom": null,
      "display": null,
      "flex": null,
      "flex_flow": null,
      "grid_area": null,
      "grid_auto_columns": null,
      "grid_auto_flow": null,
      "grid_auto_rows": null,
      "grid_column": null,
      "grid_gap": null,
      "grid_row": null,
      "grid_template_areas": null,
      "grid_template_columns": null,
      "grid_template_rows": null,
      "height": null,
      "justify_content": null,
      "justify_items": null,
      "left": null,
      "margin": null,
      "max_height": null,
      "max_width": null,
      "min_height": null,
      "min_width": null,
      "object_fit": null,
      "object_position": null,
      "order": null,
      "overflow": null,
      "overflow_x": null,
      "overflow_y": null,
      "padding": null,
      "right": null,
      "top": null,
      "visibility": null,
      "width": null
     }
    },
    "cbe09b984b804402b1fe82739cbc375c": {
     "model_module": "@jupyter-widgets/controls",
     "model_name": "DescriptionStyleModel",
     "state": {
      "_model_module": "@jupyter-widgets/controls",
      "_model_module_version": "1.5.0",
      "_model_name": "DescriptionStyleModel",
      "_view_count": null,
      "_view_module": "@jupyter-widgets/base",
      "_view_module_version": "1.2.0",
      "_view_name": "StyleView",
      "description_width": ""
     }
    },
    "cea074a636d34a75b311569fc3f0b3ab": {
     "model_module": "@jupyter-widgets/controls",
     "model_name": "DescriptionStyleModel",
     "state": {
      "_model_module": "@jupyter-widgets/controls",
      "_model_module_version": "1.5.0",
      "_model_name": "DescriptionStyleModel",
      "_view_count": null,
      "_view_module": "@jupyter-widgets/base",
      "_view_module_version": "1.2.0",
      "_view_name": "StyleView",
      "description_width": ""
     }
    },
    "d05fbb94014840cab4584c4781a590c1": {
     "model_module": "@jupyter-widgets/controls",
     "model_name": "DescriptionStyleModel",
     "state": {
      "_model_module": "@jupyter-widgets/controls",
      "_model_module_version": "1.5.0",
      "_model_name": "DescriptionStyleModel",
      "_view_count": null,
      "_view_module": "@jupyter-widgets/base",
      "_view_module_version": "1.2.0",
      "_view_name": "StyleView",
      "description_width": ""
     }
    },
    "d9ee08fa621d4b558bd1a415e3ee6f62": {
     "model_module": "@jupyter-widgets/controls",
     "model_name": "HBoxModel",
     "state": {
      "_dom_classes": [],
      "_model_module": "@jupyter-widgets/controls",
      "_model_module_version": "1.5.0",
      "_model_name": "HBoxModel",
      "_view_count": null,
      "_view_module": "@jupyter-widgets/controls",
      "_view_module_version": "1.5.0",
      "_view_name": "HBoxView",
      "box_style": "",
      "children": [
       "IPY_MODEL_64fc7775a84e425c8082a545f7c2a0c1",
       "IPY_MODEL_66cd72dae82d434a87b638236784fd4b"
      ],
      "layout": "IPY_MODEL_1b905c5551b940ed9bc5320e1e5a9213"
     }
    },
    "e0510255a31d448497af3ca0f4915cb4": {
     "model_module": "@jupyter-widgets/controls",
     "model_name": "FloatProgressModel",
     "state": {
      "_dom_classes": [],
      "_model_module": "@jupyter-widgets/controls",
      "_model_module_version": "1.5.0",
      "_model_name": "FloatProgressModel",
      "_view_count": null,
      "_view_module": "@jupyter-widgets/controls",
      "_view_module_version": "1.5.0",
      "_view_name": "ProgressView",
      "bar_style": "success",
      "description": "Downloading: 100%",
      "description_tooltip": null,
      "layout": "IPY_MODEL_75578e0466cd4b84ba7dfee1028ae4cd",
      "max": 559,
      "min": 0,
      "orientation": "horizontal",
      "style": "IPY_MODEL_6ca292cd3f46417ea296684e48863af9",
      "value": 559
     }
    },
    "e148b28d946549a9b5eb09294ebe124e": {
     "model_module": "@jupyter-widgets/base",
     "model_name": "LayoutModel",
     "state": {
      "_model_module": "@jupyter-widgets/base",
      "_model_module_version": "1.2.0",
      "_model_name": "LayoutModel",
      "_view_count": null,
      "_view_module": "@jupyter-widgets/base",
      "_view_module_version": "1.2.0",
      "_view_name": "LayoutView",
      "align_content": null,
      "align_items": null,
      "align_self": null,
      "border": null,
      "bottom": null,
      "display": null,
      "flex": null,
      "flex_flow": null,
      "grid_area": null,
      "grid_auto_columns": null,
      "grid_auto_flow": null,
      "grid_auto_rows": null,
      "grid_column": null,
      "grid_gap": null,
      "grid_row": null,
      "grid_template_areas": null,
      "grid_template_columns": null,
      "grid_template_rows": null,
      "height": null,
      "justify_content": null,
      "justify_items": null,
      "left": null,
      "margin": null,
      "max_height": null,
      "max_width": null,
      "min_height": null,
      "min_width": null,
      "object_fit": null,
      "object_position": null,
      "order": null,
      "overflow": null,
      "overflow_x": null,
      "overflow_y": null,
      "padding": null,
      "right": null,
      "top": null,
      "visibility": null,
      "width": null
     }
    },
    "e3724385769d443cb4ea39b92e0b2abd": {
     "model_module": "@jupyter-widgets/base",
     "model_name": "LayoutModel",
     "state": {
      "_model_module": "@jupyter-widgets/base",
      "_model_module_version": "1.2.0",
      "_model_name": "LayoutModel",
      "_view_count": null,
      "_view_module": "@jupyter-widgets/base",
      "_view_module_version": "1.2.0",
      "_view_name": "LayoutView",
      "align_content": null,
      "align_items": null,
      "align_self": null,
      "border": null,
      "bottom": null,
      "display": null,
      "flex": null,
      "flex_flow": null,
      "grid_area": null,
      "grid_auto_columns": null,
      "grid_auto_flow": null,
      "grid_auto_rows": null,
      "grid_column": null,
      "grid_gap": null,
      "grid_row": null,
      "grid_template_areas": null,
      "grid_template_columns": null,
      "grid_template_rows": null,
      "height": null,
      "justify_content": null,
      "justify_items": null,
      "left": null,
      "margin": null,
      "max_height": null,
      "max_width": null,
      "min_height": null,
      "min_width": null,
      "object_fit": null,
      "object_position": null,
      "order": null,
      "overflow": null,
      "overflow_x": null,
      "overflow_y": null,
      "padding": null,
      "right": null,
      "top": null,
      "visibility": null,
      "width": null
     }
    },
    "e625a32fc81b42fb9e0fff7ce766fcdc": {
     "model_module": "@jupyter-widgets/controls",
     "model_name": "HBoxModel",
     "state": {
      "_dom_classes": [],
      "_model_module": "@jupyter-widgets/controls",
      "_model_module_version": "1.5.0",
      "_model_name": "HBoxModel",
      "_view_count": null,
      "_view_module": "@jupyter-widgets/controls",
      "_view_module_version": "1.5.0",
      "_view_name": "HBoxView",
      "box_style": "",
      "children": [
       "IPY_MODEL_c2a614f48e974fb8b13a3c5d7cafaed6",
       "IPY_MODEL_ada8fa1c88954ef8b839f29090de9e79"
      ],
      "layout": "IPY_MODEL_885390f24e08495db6a1febd661531e0"
     }
    },
    "eb5d93a8416a437e9cb039650756ac74": {
     "model_module": "@jupyter-widgets/controls",
     "model_name": "HBoxModel",
     "state": {
      "_dom_classes": [],
      "_model_module": "@jupyter-widgets/controls",
      "_model_module_version": "1.5.0",
      "_model_name": "HBoxModel",
      "_view_count": null,
      "_view_module": "@jupyter-widgets/controls",
      "_view_module_version": "1.5.0",
      "_view_name": "HBoxView",
      "box_style": "",
      "children": [
       "IPY_MODEL_4afa2be1c2c5483f932a42ea4a7897af",
       "IPY_MODEL_0e7186eeb5fa47d89c8c111ebe43c5af"
      ],
      "layout": "IPY_MODEL_5b8d5975d2674e7e9ada64e77c463c0a"
     }
    },
    "f35430501bb14fba8dbd5fb797c2e509": {
     "model_module": "@jupyter-widgets/base",
     "model_name": "LayoutModel",
     "state": {
      "_model_module": "@jupyter-widgets/base",
      "_model_module_version": "1.2.0",
      "_model_name": "LayoutModel",
      "_view_count": null,
      "_view_module": "@jupyter-widgets/base",
      "_view_module_version": "1.2.0",
      "_view_name": "LayoutView",
      "align_content": null,
      "align_items": null,
      "align_self": null,
      "border": null,
      "bottom": null,
      "display": null,
      "flex": null,
      "flex_flow": null,
      "grid_area": null,
      "grid_auto_columns": null,
      "grid_auto_flow": null,
      "grid_auto_rows": null,
      "grid_column": null,
      "grid_gap": null,
      "grid_row": null,
      "grid_template_areas": null,
      "grid_template_columns": null,
      "grid_template_rows": null,
      "height": null,
      "justify_content": null,
      "justify_items": null,
      "left": null,
      "margin": null,
      "max_height": null,
      "max_width": null,
      "min_height": null,
      "min_width": null,
      "object_fit": null,
      "object_position": null,
      "order": null,
      "overflow": null,
      "overflow_x": null,
      "overflow_y": null,
      "padding": null,
      "right": null,
      "top": null,
      "visibility": null,
      "width": null
     }
    },
    "f9289caeac404087ad4973a646e3a117": {
     "model_module": "@jupyter-widgets/controls",
     "model_name": "DescriptionStyleModel",
     "state": {
      "_model_module": "@jupyter-widgets/controls",
      "_model_module_version": "1.5.0",
      "_model_name": "DescriptionStyleModel",
      "_view_count": null,
      "_view_module": "@jupyter-widgets/base",
      "_view_module_version": "1.2.0",
      "_view_name": "StyleView",
      "description_width": ""
     }
    },
    "fa946133dfcc4a6ebc6fef2ef9dd92f7": {
     "model_module": "@jupyter-widgets/controls",
     "model_name": "ProgressStyleModel",
     "state": {
      "_model_module": "@jupyter-widgets/controls",
      "_model_module_version": "1.5.0",
      "_model_name": "ProgressStyleModel",
      "_view_count": null,
      "_view_module": "@jupyter-widgets/base",
      "_view_module_version": "1.2.0",
      "_view_name": "StyleView",
      "bar_color": null,
      "description_width": "initial"
     }
    },
    "fd30d43909874239b2183c5fb61241fe": {
     "model_module": "@jupyter-widgets/controls",
     "model_name": "DescriptionStyleModel",
     "state": {
      "_model_module": "@jupyter-widgets/controls",
      "_model_module_version": "1.5.0",
      "_model_name": "DescriptionStyleModel",
      "_view_count": null,
      "_view_module": "@jupyter-widgets/base",
      "_view_module_version": "1.2.0",
      "_view_name": "StyleView",
      "description_width": ""
     }
    }
   }
  }
 },
 "nbformat": 4,
 "nbformat_minor": 1
}<|MERGE_RESOLUTION|>--- conflicted
+++ resolved
@@ -609,13 +609,9 @@
    ],
    "source": [
     "from haystack.retriever.dense import DensePassageRetriever\n",
-<<<<<<< HEAD
-    "retriever = DensePassageRetriever(document_store=document_store, query_embedding_model=\"facebook/dpr-question_encoder-single-nq-base\", passage_embedding_model=\"facebook/dpr-ctx_encoder-single-nq-base\", use_gpu=True)\n",
-=======
     "retriever = DensePassageRetriever(document_store=document_store, embedding_model=\"dpr-bert-base-nq\",\n",
     "                                  do_lower_case=True, use_gpu=True, embed_title=True)\n",
     "\n",
->>>>>>> 3a95fe20
     "# Important: \n",
     "# Now that after we have the DPR initialized, we need to call update_embeddings() to iterate over all\n",
     "# previously indexed documents and update their embedding representation. \n",
