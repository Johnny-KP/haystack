--- conflicted
+++ resolved
@@ -650,11 +650,7 @@
         documents = sorted(document_map.values(), key=lambda d: d.score, reverse=True)
         if self.top_k:
             documents = documents[: self.top_k]
-<<<<<<< HEAD
-        output = {"query": inputs[0][0]["query"], "documents": documents, "labels": inputs[0][0].get("labels", None)}
-        return output, "output_1"
-=======
-        output = {"query": inputs[0]["query"], "documents": documents, "label": inputs[0].get("label", None)}
+        output = {"query": inputs[0]["query"], "documents": documents, "label": inputs[0].get("labels", None)}
         return output, "output_1"
 
 
@@ -671,5 +667,4 @@
         elif query_executor == "knowledge_graph":
             return kwargs, "output_2"
         else:
-            return kwargs, "output_all"
->>>>>>> aee7b7f5
+            return kwargs, "output_all"