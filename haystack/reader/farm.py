--- conflicted
+++ resolved
@@ -137,20 +137,11 @@
         - Take a QA model (e.g. `deepset/bert-base-cased-squad2`) and fine-tune it for your domain (e.g. using your labels collected via the haystack annotation tool)
 
         :param data_dir: Path to directory containing your training data in SQuAD style
-<<<<<<< HEAD
         :param train_filename: Filename of training data
         :param dev_filename: Filename of dev / eval data
-        :param test_file_name: Filename of test data
+        :param test_filename: Filename of test data
         :param dev_split: Instead of specifying a dev_filename, you can also specify a ratio (e.g. 0.1) here
                           that gets split off from training data for eval.
-=======
-        :param train_filename: filename of training data
-        :param dev_filename: filename of dev / eval data
-        :param test_filename: filename of test data
-        :param dev_split: Instead of specifying a dev_filename you can also specify a ratio (e.g. 0.1) here
-                          that get's split off from training data for eval. Might not work on machines with few cores.
-                          Default value of 0 does not split away a dev set.
->>>>>>> a634eee4
         :param use_gpu: Whether to use GPU (if available)
         :param batch_size: Number of samples the model receives in one batch for training
         :param n_epochs: Number of iterations on the whole training data set
@@ -162,7 +153,7 @@
         :param evaluate_every: Evaluate the model every X steps on the hold-out eval dataset
         :param save_dir: Path to store the final model
         :param num_processes: The number of processes for `multiprocessing.Pool` during preprocessing.
-                              Set to value of 1 to disable multiprocessing. When set to 1 you cannot split away a dev set from train set
+                              Set to value of 1 to disable multiprocessing. When set to 1, you cannot split away a dev set from train set.
                               Set to None to use all CPU cores minus one.
         :return: None
         """
@@ -257,7 +248,7 @@
         Returns list of dictionaries containing answers sorted by (desc.) probability
 
         :param question_doc_list: List of dictionaries containing questions with their retrieved documents
-        :param top_k_per_question: the maximum number of answers to return for each question
+        :param top_k_per_question: The maximum number of answers to return for each question
         :param batch_size: Number of samples the model receives in one batch for inference
         :return: List of dictionaries containing question and answers
         """
